--- conflicted
+++ resolved
@@ -37,11 +37,6 @@
     return {v: k for k, v in dictionary.items()}
 
 
-<<<<<<< HEAD
-non_EU = ["NO", "CH", "ME", "MK", "RS", "BA", "AL"]
-
-=======
->>>>>>> cb5d9c43
 idees_rename = {"GR": "EL", "GB": "UK"}
 
 eu28 = cc.EU28as("ISO2").ISO2.tolist()
@@ -74,60 +69,6 @@
 }
 
 
-<<<<<<< HEAD
-def eurostat_per_country(country):
-
-    country_fn = idees_rename.get(country, country)
-    fn = (
-        snakemake.input.eurostat
-        + f"/{country_fn}-Energy-balance-sheets-June-2021-edition.xlsb"
-    )
-
-    df = pd.read_excel(
-        fn,
-        sheet_name=None,
-        skiprows=4,
-        index_col=list(range(3)),
-        na_values=["+", "-", "=", "Z", ":"],
-    )
-
-    df.pop("Cover")
-
-    return pd.concat(df)
-
-
-def build_eurostat(countries, year=None):
-    """
-    Return multi-index for all countries' energy data in TWh/a.
-    """
-
-    nprocesses = snakemake.threads
-    tqdm_kwargs = dict(
-        ascii=False,
-        unit=" country",
-        total=len(countries),
-        desc="Build from eurostat database",
-    )
-    with mp.Pool(processes=nprocesses) as pool:
-        dfs = list(tqdm(pool.imap(eurostat_per_country, countries), **tqdm_kwargs))
-
-    index_names = ["country", "year", "lvl1", "lvl2", "lvl3"]
-    df = pd.concat(dfs, keys=countries, names=index_names)
-
-    df.dropna(how="all", axis=0, inplace=True)
-    df.dropna(how="all", axis=1, inplace=True)
-    df = df[df.index.get_level_values("lvl1") != "ktoe"]
-
-    i = df.index.to_frame(index=False)
-    i.loc[i.lvl2 == "Primary production", ["lvl1", "lvl3"]] = "Main"
-    i.loc[i.lvl2 == "Gross electricity production", "lvl1"] = "Gross production"
-    i.ffill(inplace=True)
-    df.index = pd.MultiIndex.from_frame(i)
-
-    df.drop(list(range(1990, 2020)), axis=1, inplace=True)
-    df.drop("Unnamed: 7", axis=1, inplace=True)
-    df.fillna(0.0, inplace=True)
-=======
 def build_eurostat(input_eurostat, countries, year):
     """
     Return multi-index for all countries' energy data in TWh/a.
@@ -177,7 +118,6 @@
     df.rename(index=index_rename, columns=columns_rename, inplace=True)
     df.sort_index(inplace=True)
     df.index.names = [None] * len(df.index.names)
->>>>>>> cb5d9c43
 
     # convert to TWh/a from ktoe/a
     df *= 11.63 / 1e3
@@ -715,17 +655,13 @@
     return emissions / 1e3
 
 
-<<<<<<< HEAD
-def build_eurostat_co2(countries, eurostat=None, year=1990):
+def build_eurostat_co2(input_eurostat, countries, year=1990):
+    eurostat = build_eurostat(input_eurostat, countries, year)
 
     if eurostat is None:
         df = build_eurostat(countries, year)
     else:
         df = eurostat.xs(year, level="year")
-=======
-def build_eurostat_co2(input_eurostat, countries, year=1990):
-    eurostat = build_eurostat(input_eurostat, countries, year)
->>>>>>> cb5d9c43
 
     specific_emissions = pd.Series(index=df.columns, dtype=float)
 
@@ -749,59 +685,6 @@
 
     for ct in pd.Index(countries).intersection(["BA", "RS", "AL", "ME", "MK"]):
         mappings = {
-<<<<<<< HEAD
-            "electricity": (
-                ct,
-                "Transformation input",
-                "Electricity & heat generation",
-                "Main",
-            ),
-            "residential non-elec": (
-                ct,
-                "Final energy consumption",
-                "Other sectors",
-                "Households",
-            ),
-            "services non-elec": (
-                ct,
-                "Final energy consumption",
-                "Other sectors",
-                "Commercial & public services",
-            ),
-            "road non-elec": (
-                ct,
-                "Final energy consumption",
-                "Transport sector",
-                "Road",
-            ),
-            "rail non-elec": (
-                ct,
-                "Final energy consumption",
-                "Transport sector",
-                "Rail",
-            ),
-            "domestic navigation": (
-                ct,
-                "Final energy consumption",
-                "Transport sector",
-                "Domestic navigation",
-            ),
-            "international navigation": (ct, "Main", "International maritime bunkers"),
-            "domestic aviation": (
-                ct,
-                "Final energy consumption",
-                "Transport sector",
-                "Domestic aviation",
-            ),
-            "international aviation": (ct, "Main", "International aviation"),
-            # does not include industrial process emissions or fuel processing/refining
-            "industrial non-elec": (
-                ct,
-                "Final energy consumption",
-                "Industry sector",
-                "Non-energy use in industry sector",
-            ),
-=======
             "electricity": (ct, "+", "Electricity & heat generation", np.nan),
             "residential non-elec": (ct, "+", "+", "Residential"),
             "services non-elec": (ct, "+", "+", "Services"),
@@ -813,7 +696,6 @@
             "international aviation": (ct, "-", "International aviation"),
             # does not include industrial process emissions or fuel processing/refining
             "industrial non-elec": (ct, "+", "Industry sector"),
->>>>>>> cb5d9c43
             # does not include non-energy emissions
             "agriculture": (eurostat_co2.index.get_level_values(0) == ct)
             & eurostat_co2.index.isin(["Agriculture & forestry", "Fishing"], level=3),
@@ -1006,16 +888,10 @@
 
     data_year = params["energy_totals_year"]
     input_eurostat = snakemake.input.eurostat
-<<<<<<< HEAD
-    eurostat = build_eurostat(countries_without_ch)
-    swiss = build_swiss()
-    idees = build_idees(idees_countries, data_year)
-=======
     eurostat = build_eurostat(input_eurostat, countries, data_year)
     swiss = build_swiss(data_year)
     # data from idees only exists from 2000-2015. read in latest data and rescale later
     idees = build_idees(idees_countries, min(2015, data_year))
->>>>>>> cb5d9c43
 
     energy = build_energy_totals(countries, eurostat, swiss, idees)
 
@@ -1036,11 +912,7 @@
     base_year_emissions = params["base_emissions_year"]
     emissions_scope = snakemake.params.energy["emissions"]
     eea_co2 = build_eea_co2(snakemake.input.co2, base_year_emissions, emissions_scope)
-<<<<<<< HEAD
-    eurostat_co2 = build_eurostat_co2(countries, eurostat, base_year_emissions)
-=======
     eurostat_co2 = build_eurostat_co2(input_eurostat, countries, base_year_emissions)
->>>>>>> cb5d9c43
 
     co2 = build_co2_totals(countries, eea_co2, eurostat_co2)
     co2.to_csv(snakemake.output.co2_name)
