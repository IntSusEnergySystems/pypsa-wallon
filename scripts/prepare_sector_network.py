# coding: utf-8

import pypsa
import re
import os
import pytz

import pandas as pd
import numpy as np
import xarray as xr

from itertools import product
from scipy.stats import beta
from vresutils.costdata import annuity

from build_energy_totals import build_eea_co2, build_eurostat_co2, build_co2_totals
from helper import override_component_attrs

import logging
logger = logging.getLogger(__name__)

from types import SimpleNamespace
spatial = SimpleNamespace()


def define_spatial(nodes):
    """
    Namespace for spatial
    
    Parameters
    ----------
    nodes : list-like
    """
<<<<<<< HEAD

    global spatial
    global options

    spatial.nodes = nodes

    spatial.biomass = SimpleNamespace()

    if options["biomass_transport"]:
        spatial.biomass.nodes = nodes + " solid biomass"
        spatial.biomass.locations = nodes
        spatial.biomass.industry = nodes + " solid biomass for industry"
        spatial.biomass.industry_cc = nodes + " solid biomass for industry CC"
    else:
        spatial.biomass.nodes = ["EU solid biomass"]
        spatial.biomass.locations = ["EU"]
        spatial.biomass.industry = ["solid biomass for industry"]
        spatial.biomass.industry_cc = ["solid biomass for industry CC"]

    spatial.biomass.df = pd.DataFrame(vars(spatial.biomass), index=nodes)
=======
    
    global spatial
    global options
    
    spatial.nodes = nodes
    
    spatial.co2 = SimpleNamespace()
    
    if options["co2_network"]:
        spatial.co2.nodes = nodes + " co2 stored"
        spatial.co2.locations = nodes
        spatial.co2.vents = nodes + " co2 vent"
    else:
        spatial.co2.nodes = ["co2 stored"]
        spatial.co2.locations = ["EU"]
        spatial.co2.vents = ["co2 vent"]

    spatial.co2.df = pd.DataFrame(vars(spatial.co2), index=nodes)
>>>>>>> ec04d790


def emission_sectors_from_opts(opts):

    sectors = ["electricity"]   
    if "T" in opts:
        sectors += [
            "rail non-elec",
            "road non-elec"
        ]
    if "H" in opts:
        sectors += [
            "residential non-elec",
            "services non-elec"
        ]
    if "I" in opts:
        sectors += [
            "industrial non-elec",
            "industrial processes",
            "domestic aviation",
            "international aviation",
            "domestic navigation",
            "international navigation"
        ]

    return sectors


def get(item, investment_year=None):
    """Check whether item depends on investment year"""
    if isinstance(item, dict):
        return item[investment_year]
    else:
        return item


def create_network_topology(n, prefix, connector=" -> "):
    """
    Create a network topology like the power transmission network.
    
    Parameters
    ----------
    n : pypsa.Network
    prefix : str
    connector : str
        
    Returns
    -------
    pd.DataFrame with columns bus0, bus1 and length
    """

    ln_attrs = ["bus0", "bus1", "length"]
    lk_attrs = ["bus0", "bus1", "length", "underwater_fraction"]

    candidates = pd.concat([
        n.lines[ln_attrs],
        n.links.loc[n.links.carrier == "DC", lk_attrs]
    ]).fillna(0)

    positive_order = candidates.bus0 < candidates.bus1
    candidates_p = candidates[positive_order]
    swap_buses = {"bus0": "bus1", "bus1": "bus0"}
    candidates_n = candidates[~positive_order].rename(columns=swap_buses)
    candidates = pd.concat([candidates_p, candidates_n])

    topo = candidates.groupby(["bus0", "bus1"], as_index=False).mean()
    topo.index = topo.apply(lambda c: prefix + c.bus0 + connector + c.bus1, axis=1)
    return topo


def co2_emissions_year(countries, opts, year):
    """
    Calculate CO2 emissions in one specific year (e.g. 1990 or 2018).
    """

    eea_co2 = build_eea_co2(year)

    # TODO: read Eurostat data from year > 2014
    # this only affects the estimation of CO2 emissions for BA, RS, AL, ME, MK
    if year > 2014:
        eurostat_co2 = build_eurostat_co2(year=2014)
    else:
        eurostat_co2 = build_eurostat_co2(year)

    co2_totals = build_co2_totals(eea_co2, eurostat_co2)

    sectors = emission_sectors_from_opts(opts)

    co2_emissions = co2_totals.loc[countries, sectors].sum().sum()

    # convert MtCO2 to GtCO2
    co2_emissions *= 0.001

    return co2_emissions


# TODO: move to own rule with sector-opts wildcard?
def build_carbon_budget(o, fn):
    """
    Distribute carbon budget following beta or exponential transition path.
    """
    # opts?

    if "be" in o:
        #beta decay
        carbon_budget = float(o[o.find("cb")+2:o.find("be")])
        be = float(o[o.find("be")+2:])
    if "ex" in o:
        #exponential decay
        carbon_budget = float(o[o.find("cb")+2:o.find("ex")])
        r = float(o[o.find("ex")+2:])

    countries = n.buses.country.dropna().unique()

    e_1990 = co2_emissions_year(countries, opts, year=1990)

    #emissions at the beginning of the path (last year available 2018)
    e_0 = co2_emissions_year(countries, opts, year=2018)

    planning_horizons = snakemake.config['scenario']['planning_horizons']
    t_0 = planning_horizons[0]

    if "be" in o:

        # final year in the path
        t_f = t_0 + (2 * carbon_budget / e_0).round(0)

        def beta_decay(t):
            cdf_term = (t - t_0) / (t_f - t_0)
            return (e_0 / e_1990) * (1 - beta.cdf(cdf_term, be, be))

        #emissions (relative to 1990)
        co2_cap = pd.Series({t: beta_decay(t) for t in planning_horizons}, name=o)

    if "ex" in o:

        T = carbon_budget / e_0
        m = (1 + np.sqrt(1 + r * T)) / T

        def exponential_decay(t):
            return (e_0 / e_1990) * (1 + (m + r) * (t - t_0)) * np.exp(-m * (t - t_0))

        co2_cap = pd.Series({t: exponential_decay(t) for t in planning_horizons}, name=o)

    # TODO log in Snakefile
    if not os.path.exists(fn):
        os.makedirs(fn)
    co2_cap.to_csv(fn, float_format='%.3f')


def add_lifetime_wind_solar(n, costs):
    """Add lifetime for solar and wind generators."""
    for carrier in ['solar', 'onwind', 'offwind']:
        gen_i = n.generators.index.str.contains(carrier)
        n.generators.loc[gen_i, "lifetime"] = costs.at[carrier, 'lifetime']


def create_network_topology(n, prefix, connector=" -> ", bidirectional=True):
    """
    Create a network topology like the power transmission network.
    
    Parameters
    ----------
    n : pypsa.Network
    prefix : str
    connector : str
    bidirectional : bool, default True
        True: one link for each connection
        False: one link for each connection and direction (back and forth)
        
    Returns
    -------
    pd.DataFrame with columns bus0, bus1 and length
    """

    ln_attrs = ["bus0", "bus1", "length"]
    lk_attrs = ["bus0", "bus1", "length", "underwater_fraction"]

    candidates = pd.concat([
        n.lines[ln_attrs],
        n.links.loc[n.links.carrier == "DC", lk_attrs]
    ]).fillna(0)

    positive_order = candidates.bus0 < candidates.bus1
    candidates_p = candidates[positive_order]
    swap_buses = {"bus0": "bus1", "bus1": "bus0"}
    candidates_n = candidates[~positive_order].rename(columns=swap_buses)
    candidates = pd.concat([candidates_p, candidates_n])
    
    def make_index(c):
        return prefix + c.bus0 + connector + c.bus1

    topo = candidates.groupby(["bus0", "bus1"], as_index=False).mean()
    topo.index = topo.apply(make_index, axis=1)
    
    if not bidirectional:
        topo_reverse = topo.copy()
        topo_reverse.rename(columns=swap_buses, inplace=True)
        topo_reverse.index = topo_reverse.apply(make_index, axis=1)
        topo = topo.append(topo_reverse)
    
    return topo


# TODO merge issue with PyPSA-Eur
def update_wind_solar_costs(n, costs):
    """
    Update costs for wind and solar generators added with pypsa-eur to those
    cost in the planning year
    """

    #NB: solar costs are also manipulated for rooftop
    #when distribution grid is inserted
    n.generators.loc[n.generators.carrier=='solar', 'capital_cost'] = costs.at['solar-utility', 'fixed']

    n.generators.loc[n.generators.carrier=='onwind', 'capital_cost'] = costs.at['onwind', 'fixed']

    #for offshore wind, need to calculated connection costs

    #assign clustered bus
    #map initial network -> simplified network
    busmap_s = pd.read_csv(snakemake.input.busmap_s, index_col=0).squeeze()
    busmap_s.index = busmap_s.index.astype(str)
    busmap_s = busmap_s.astype(str)
    #map simplified network -> clustered network
    busmap = pd.read_csv(snakemake.input.busmap, index_col=0).squeeze()
    busmap.index = busmap.index.astype(str)
    busmap = busmap.astype(str)
    #map initial network -> clustered network
    clustermaps = busmap_s.map(busmap)

    #code adapted from pypsa-eur/scripts/add_electricity.py
    for connection in ['dc', 'ac']:
        tech = "offwind-" + connection
        profile = snakemake.input['profile_offwind_' + connection]
        with xr.open_dataset(profile) as ds:
            underwater_fraction = ds['underwater_fraction'].to_pandas()
            connection_cost = (snakemake.config['costs']['lines']['length_factor'] *
                               ds['average_distance'].to_pandas() *
                               (underwater_fraction *
                                costs.at[tech + '-connection-submarine', 'fixed'] +
                                (1. - underwater_fraction) *
                                costs.at[tech + '-connection-underground', 'fixed']))

            #convert to aggregated clusters with weighting
            weight = ds['weight'].to_pandas()

            #e.g. clusters == 37m means that VRE generators are left
            #at clustering of simplified network, but that they are
            #connected to 37-node network
            if snakemake.wildcards.clusters[-1:] == "m":
                genmap = busmap_s
            else:
                genmap = clustermaps

            connection_cost = (connection_cost*weight).groupby(genmap).sum()/weight.groupby(genmap).sum()

            capital_cost = (costs.at['offwind', 'fixed'] +
                            costs.at[tech + '-station', 'fixed'] +
                            connection_cost)

            logger.info("Added connection cost of {:0.0f}-{:0.0f} Eur/MW/a to {}"
                        .format(connection_cost[0].min(), connection_cost[0].max(), tech))

            n.generators.loc[n.generators.carrier==tech, 'capital_cost'] = capital_cost.rename(index=lambda node: node + ' ' + tech)


def add_carrier_buses(n, carriers):
    """
    Add buses to connect e.g. coal, nuclear and oil plants
    """
    if isinstance(carriers, str):
        carriers = [carriers]

    for carrier in carriers:

        n.add("Carrier", carrier)

        n.add("Bus",
            "EU " + carrier,
            location="EU",
            carrier=carrier
        )

        #capital cost could be corrected to e.g. 0.2 EUR/kWh * annuity and O&M
        n.add("Store",
            "EU " + carrier + " Store",
            bus="EU " + carrier,
            e_nom_extendable=True,
            e_cyclic=True,
            carrier=carrier,
        )

        n.add("Generator",
            "EU " + carrier,
            bus="EU " + carrier,
            p_nom_extendable=True,
            carrier=carrier,
            marginal_cost=costs.at[carrier, 'fuel']
        )


# TODO: PyPSA-Eur merge issue
def remove_elec_base_techs(n):
    """remove conventional generators (e.g. OCGT) and storage units (e.g. batteries and H2)
    from base electricity-only network, since they're added here differently using links
    """

    for c in n.iterate_components(snakemake.config["pypsa_eur"]):
        to_keep = snakemake.config["pypsa_eur"][c.name]
        to_remove = pd.Index(c.df.carrier.unique()).symmetric_difference(to_keep)
        print("Removing", c.list_name, "with carrier", to_remove)
        names = c.df.index[c.df.carrier.isin(to_remove)]
        print(names)
        n.mremove(c.name, names)
        n.carriers.drop(to_remove, inplace=True, errors="ignore")


# TODO: PyPSA-Eur merge issue
def remove_non_electric_buses(n):
    """
    remove buses from pypsa-eur with carriers which are not AC buses
    """
    print("drop buses from PyPSA-Eur with carrier: ", n.buses[~n.buses.carrier.isin(["AC", "DC"])].carrier.unique())
    n.buses = n.buses[n.buses.carrier.isin(["AC", "DC"])]


def patch_electricity_network(n):
    remove_elec_base_techs(n)
    remove_non_electric_buses(n)
    update_wind_solar_costs(n, costs)
    n.loads["carrier"] = "electricity"
    n.buses["location"] = n.buses.index
    # remove trailing white space of load index until new PyPSA version after v0.18.
    n.loads.rename(lambda x: x.strip(), inplace=True)
    n.loads_t.p_set.rename(lambda x: x.strip(), axis=1, inplace=True)


def add_co2_tracking(n, options):

    # minus sign because opposite to how fossil fuels used:
    # CH4 burning puts CH4 down, atmosphere up
    n.add("Carrier", "co2",
          co2_emissions=-1.)

    # this tracks CO2 in the atmosphere
    n.add("Bus",
        "co2 atmosphere",
        location="EU",
        carrier="co2"
    )

    # can also be negative
    n.add("Store",
        "co2 atmosphere",
        e_nom_extendable=True,
        e_min_pu=-1,
        carrier="co2",
        bus="co2 atmosphere"
    )

    # this tracks CO2 stored, e.g. underground
    n.madd("Bus",
        spatial.co2.nodes,
        location=spatial.co2.locations,
        carrier="co2 stored"
    )

    n.madd("Store",
        spatial.co2.nodes,
        e_nom_extendable=True,
        e_nom_max=np.inf, 
        capital_cost=options['co2_sequestration_cost'],
        carrier="co2 stored",
        bus=spatial.co2.nodes
    )

    if options['co2_vent']:

        n.madd("Link",
            spatial.co2.vents,
            bus0=spatial.co2.nodes,
            bus1="co2 atmosphere",
            carrier="co2 vent",
            efficiency=1.,
            p_nom_extendable=True
        )


def add_co2_network(n, costs):
    
    logger.info("Adding CO2 network.")
    co2_links = create_network_topology(n, "CO2 pipeline ")

    cost_onshore = (1 - co2_links.underwater_fraction) * costs.at['CO2 pipeline', 'fixed'] * co2_links.length
    cost_submarine = co2_links.underwater_fraction * costs.at['CO2 submarine pipeline', 'fixed'] * co2_links.length
    capital_cost = cost_onshore + cost_submarine
    
    n.madd("Link",
        co2_links.index,
        bus0=co2_links.bus0.values + " co2 stored",
        bus1=co2_links.bus1.values + " co2 stored",
        p_min_pu=-1,
        p_nom_extendable=True,
        length=co2_links.length.values,
        capital_cost=capital_cost.values,
        carrier="CO2 pipeline",
        lifetime=costs.at['CO2 pipeline', 'lifetime']
    )


def add_dac(n, costs):

    heat_carriers = ["urban central heat", "services urban decentral heat"]
    heat_buses = n.buses.index[n.buses.carrier.isin(heat_carriers)]
    locations = n.buses.location[heat_buses]

    efficiency2 = -(costs.at['direct air capture', 'electricity-input'] + costs.at['direct air capture', 'compression-electricity-input'])
    efficiency3 = -(costs.at['direct air capture', 'heat-input'] - costs.at['direct air capture', 'compression-heat-output'])

    n.madd("Link",
        locations,
        suffix=" DAC",
        bus0="co2 atmosphere",
        bus1=spatial.co2.df.loc[locations, "nodes"].values,
        bus2=locations.values,
        bus3=heat_buses,
        carrier="DAC",
        capital_cost=costs.at['direct air capture', 'fixed'],
        efficiency=1.,
        efficiency2=efficiency2,
        efficiency3=efficiency3,
        p_nom_extendable=True,
        lifetime=costs.at['direct air capture', 'lifetime']
    )


def add_co2limit(n, Nyears=1., limit=0.):

    print("Adding CO2 budget limit as per unit of 1990 levels of", limit)

    countries = n.buses.country.dropna().unique()

    sectors = emission_sectors_from_opts(opts)

    # convert Mt to tCO2
    co2_totals = 1e6 * pd.read_csv(snakemake.input.co2_totals_name, index_col=0)

    co2_limit = co2_totals.loc[countries, sectors].sum().sum()

    co2_limit *= limit * Nyears

    n.add("GlobalConstraint",
        "CO2Limit",
        carrier_attribute="co2_emissions",
        sense="<=",
        constant=co2_limit
    )

# TODO PyPSA-Eur merge issue
def average_every_nhours(n, offset):
    logger.info(f'Resampling the network to {offset}')
    m = n.copy(with_time=False)

    # TODO is this still needed?
    #fix copying of network attributes
    #copied from pypsa/io.py, should be in pypsa/components.py#Network.copy()
    allowed_types = (float, int, bool, str) + tuple(np.typeDict.values())
    attrs = dict((attr, getattr(n, attr))
                 for attr in dir(n)
                 if (not attr.startswith("__") and
                     isinstance(getattr(n,attr), allowed_types)))
    for k,v in attrs.items():
        setattr(m,k,v)

    snapshot_weightings = n.snapshot_weightings.resample(offset).sum()
    m.set_snapshots(snapshot_weightings.index)
    m.snapshot_weightings = snapshot_weightings

    for c in n.iterate_components():
        pnl = getattr(m, c.list_name+"_t")
        for k, df in c.pnl.items():
            if not df.empty:
                if c.list_name == "stores" and k == "e_max_pu":
                    pnl[k] = df.resample(offset).min()
                elif c.list_name == "stores" and k == "e_min_pu":
                    pnl[k] = df.resample(offset).max()
                else:
                    pnl[k] = df.resample(offset).mean()

    return m


def generate_periodic_profiles(dt_index, nodes, weekly_profile, localize=None):
    """
    Give a 24*7 long list of weekly hourly profiles, generate this for each
    country for the period dt_index, taking account of time zones and summer time.
    """

    weekly_profile = pd.Series(weekly_profile, range(24*7))

    week_df = pd.DataFrame(index=dt_index, columns=nodes)

    for node in nodes:
        timezone = pytz.timezone(pytz.country_timezones[node[:2]][0])
        tz_dt_index = dt_index.tz_convert(timezone)
        week_df[node] = [24 * dt.weekday() + dt.hour for dt in tz_dt_index]
        week_df[node] = week_df[node].map(weekly_profile)

    week_df = week_df.tz_localize(localize)

    return week_df


def cycling_shift(df, steps=1):
    """Cyclic shift on index of pd.Series|pd.DataFrame by number of steps"""
    df = df.copy()
    new_index = np.roll(df.index, steps)
    df.values[:] = df.reindex(index=new_index).values
    return df


def transport_degree_factor(
    temperature,
    deadband_lower=15,
    deadband_upper=20,
    lower_degree_factor=0.5,
    upper_degree_factor=1.6):
    """
    Work out how much energy demand in vehicles increases due to heating and cooling.
    There is a deadband where there is no increase.
    Degree factors are % increase in demand compared to no heating/cooling fuel consumption.
    Returns per unit increase in demand for each place and time
    """

    dd = temperature.copy()

    dd[(temperature > deadband_lower) & (temperature < deadband_upper)] = 0.

    dT_lower = deadband_lower - temperature[temperature < deadband_lower]
    dd[temperature < deadband_lower] = lower_degree_factor / 100 * dT_lower

    dT_upper = temperature[temperature > deadband_upper] - deadband_upper
    dd[temperature > deadband_upper] = upper_degree_factor / 100 * dT_upper

    return dd


# TODO separate sectors and move into own rules
def prepare_data(n):


    ##############
    #Heating
    ##############


    ashp_cop = xr.open_dataarray(snakemake.input.cop_air_total).to_pandas().reindex(index=n.snapshots)
    gshp_cop = xr.open_dataarray(snakemake.input.cop_soil_total).to_pandas().reindex(index=n.snapshots)

    solar_thermal = xr.open_dataarray(snakemake.input.solar_thermal_total).to_pandas().reindex(index=n.snapshots)
    # 1e3 converts from W/m^2 to MW/(1000m^2) = kW/m^2
    solar_thermal = options['solar_cf_correction'] * solar_thermal / 1e3

    energy_totals = pd.read_csv(snakemake.input.energy_totals_name, index_col=0)

    nodal_energy_totals = energy_totals.loc[pop_layout.ct].fillna(0.)
    nodal_energy_totals.index = pop_layout.index
    nodal_energy_totals = nodal_energy_totals.multiply(pop_layout.fraction, axis=0)

    # copy forward the daily average heat demand into each hour, so it can be multipled by the intraday profile
    daily_space_heat_demand = xr.open_dataarray(snakemake.input.heat_demand_total).to_pandas().reindex(index=n.snapshots, method="ffill")

    intraday_profiles = pd.read_csv(snakemake.input.heat_profile, index_col=0)

    sectors = ["residential", "services"]
    uses = ["water", "space"]

    heat_demand = {}
    electric_heat_supply = {}
    for sector, use in product(sectors, uses):
        weekday = list(intraday_profiles[f"{sector} {use} weekday"])
        weekend = list(intraday_profiles[f"{sector} {use} weekend"])
        weekly_profile = weekday * 5 + weekend * 2
        intraday_year_profile = generate_periodic_profiles(
            daily_space_heat_demand.index.tz_localize("UTC"),
            nodes=daily_space_heat_demand.columns,
            weekly_profile=weekly_profile
        )

        if use == "space":
            heat_demand_shape = daily_space_heat_demand * intraday_year_profile
        else:
            heat_demand_shape = intraday_year_profile

        heat_demand[f"{sector} {use}"] = (heat_demand_shape/heat_demand_shape.sum()).multiply(nodal_energy_totals[f"total {sector} {use}"]) * 1e6
        electric_heat_supply[f"{sector} {use}"] = (heat_demand_shape/heat_demand_shape.sum()).multiply(nodal_energy_totals[f"electricity {sector} {use}"]) * 1e6

    heat_demand = pd.concat(heat_demand, axis=1)
    electric_heat_supply = pd.concat(electric_heat_supply, axis=1)

    # subtract from electricity load since heat demand already in heat_demand
    electric_nodes = n.loads.index[n.loads.carrier == "electricity"]
    n.loads_t.p_set[electric_nodes] = n.loads_t.p_set[electric_nodes] - electric_heat_supply.groupby(level=1, axis=1).sum()[electric_nodes]

    ##############
    #Transport
    ##############

    ## Get overall demand curve for all vehicles

    traffic = pd.read_csv(snakemake.input.traffic_data_KFZ, skiprows=2, usecols=["count"], squeeze=True)

    #Generate profiles
    transport_shape = generate_periodic_profiles(
        dt_index=n.snapshots.tz_localize("UTC"),
        nodes=pop_layout.index,
        weekly_profile=traffic.values
    )
    transport_shape = transport_shape / transport_shape.sum()

    transport_data = pd.read_csv(snakemake.input.transport_name, index_col=0)

    nodal_transport_data = transport_data.loc[pop_layout.ct].fillna(0.)
    nodal_transport_data.index = pop_layout.index
    nodal_transport_data["number cars"] = pop_layout["fraction"] * nodal_transport_data["number cars"]
    nodal_transport_data.loc[nodal_transport_data["average fuel efficiency"] == 0., "average fuel efficiency"] = transport_data["average fuel efficiency"].mean()


    # electric motors are more efficient, so alter transport demand

    plug_to_wheels_eta = options.get("bev_plug_to_wheel_efficiency", 0.2)
    battery_to_wheels_eta = plug_to_wheels_eta * options.get("bev_charge_efficiency", 0.9)

    efficiency_gain = nodal_transport_data["average fuel efficiency"] / battery_to_wheels_eta

    #get heating demand for correction to demand time series
    temperature = xr.open_dataarray(snakemake.input.temp_air_total).to_pandas()

    # correction factors for vehicle heating
    dd_ICE = transport_degree_factor(
        temperature,
        options['transport_heating_deadband_lower'],
        options['transport_heating_deadband_upper'],
        options['ICE_lower_degree_factor'],
        options['ICE_upper_degree_factor']
    )

    dd_EV = transport_degree_factor(
        temperature,
        options['transport_heating_deadband_lower'],
        options['transport_heating_deadband_upper'],
        options['EV_lower_degree_factor'],
        options['EV_upper_degree_factor']
    )

    # divide out the heating/cooling demand from ICE totals
    # and multiply back in the heating/cooling demand for EVs
    ice_correction = (transport_shape * (1 + dd_ICE)).sum() / transport_shape.sum()

    energy_totals_transport = nodal_energy_totals["total road"] + nodal_energy_totals["total rail"] - nodal_energy_totals["electricity rail"]

    transport = (transport_shape.multiply(energy_totals_transport) * 1e6 * Nyears).divide(efficiency_gain * ice_correction).multiply(1 + dd_EV)

    ## derive plugged-in availability for PKW's (cars)

    traffic = pd.read_csv(snakemake.input.traffic_data_Pkw, skiprows=2, usecols=["count"], squeeze=True)

    avail_max = options.get("bev_avail_max", 0.95)
    avail_mean = options.get("bev_avail_mean", 0.8)

    avail = avail_max - (avail_max - avail_mean) * (traffic - traffic.min()) / (traffic.mean() - traffic.min())

    avail_profile = generate_periodic_profiles(
        dt_index=n.snapshots.tz_localize("UTC"),
        nodes=pop_layout.index,
        weekly_profile=avail.values
    )

    dsm_week = np.zeros((24*7,))

    dsm_week[(np.arange(0,7,1) * 24 + options['bev_dsm_restriction_time'])] = options['bev_dsm_restriction_value']

    dsm_profile = generate_periodic_profiles(
        dt_index=n.snapshots.tz_localize("UTC"),
        nodes=pop_layout.index,
        weekly_profile=dsm_week
    )


    return nodal_energy_totals, heat_demand, ashp_cop, gshp_cop, solar_thermal, transport, avail_profile, dsm_profile, nodal_transport_data


# TODO checkout PyPSA-Eur script
def prepare_costs(cost_file, USD_to_EUR, discount_rate, Nyears, lifetime):

    #set all asset costs and other parameters
    costs = pd.read_csv(cost_file, index_col=[0,1]).sort_index()

    #correct units to MW and EUR
    costs.loc[costs.unit.str.contains("/kW"), "value"] *= 1e3
    costs.loc[costs.unit.str.contains("USD"), "value"] *= USD_to_EUR

    #min_count=1 is important to generate NaNs which are then filled by fillna
    costs = costs.loc[:, "value"].unstack(level=1).groupby("technology").sum(min_count=1)
    costs = costs.fillna({"CO2 intensity" : 0,
                          "FOM" : 0,
                          "VOM" : 0,
                          "discount rate" : discount_rate,
                          "efficiency" : 1,
                          "fuel" : 0,
                          "investment" : 0,
                          "lifetime" : lifetime
    })

    annuity_factor = lambda v: annuity(v["lifetime"], v["discount rate"]) + v["FOM"] / 100
    costs["fixed"] = [annuity_factor(v) * v["investment"] * Nyears for i, v in costs.iterrows()]

    return costs


def add_generation(n, costs):

    print("adding electricity generation")

    nodes = pop_layout.index

    fallback = {"OCGT": "gas"}
    conventionals = options.get("conventional_generation", fallback)

    add_carrier_buses(n, np.unique(list(conventionals.values())))

    for generator, carrier in conventionals.items():

        n.madd("Link",
            nodes + " " + generator,
            bus0="EU " + carrier,
            bus1=nodes,
            bus2="co2 atmosphere",
            marginal_cost=costs.at[generator, 'efficiency'] * costs.at[generator, 'VOM'], #NB: VOM is per MWel
            capital_cost=costs.at[generator, 'efficiency'] * costs.at[generator, 'fixed'], #NB: fixed cost is per MWel
            p_nom_extendable=True,
            carrier=generator,
            efficiency=costs.at[generator, 'efficiency'],
            efficiency2=costs.at[carrier, 'CO2 intensity'],
            lifetime=costs.at[generator, 'lifetime']
        )


def add_wave(n, wave_cost_factor):

    # TODO: handle in Snakefile
    wave_fn = "data/WindWaveWEC_GLTB.xlsx"

    #in kW
    capacity = pd.Series({"Attenuator": 750,
                          "F2HB": 1000,
                          "MultiPA": 600})

    #in EUR/MW
    annuity_factor = annuity(25,0.07) + 0.03
    costs = 1e6 * wave_cost_factor * annuity_factor * pd.Series({"Attenuator": 2.5,
                                                                 "F2HB": 2,
                                                                 "MultiPA": 1.5})

    sheets = pd.read_excel(wave_fn, sheet_name=["FirthForth", "Hebrides"],
                           usecols=["Attenuator", "F2HB", "MultiPA"],
                           index_col=0, skiprows=[0], parse_dates=True)

    wave = pd.concat([sheets[l].divide(capacity, axis=1) for l in locations],
                     keys=locations,
                     axis=1)

    for wave_type in costs.index:
        n.add("Generator",
            "Hebrides " + wave_type,
            bus="GB4 0", # TODO this location is hardcoded
            p_nom_extendable=True,
            carrier="wave",
            capital_cost=costs[wave_type],
            p_max_pu=wave["Hebrides", wave_type]
        )


def insert_electricity_distribution_grid(n, costs):
    # TODO pop_layout?
    # TODO options?

    print("Inserting electricity distribution grid with investment cost factor of",
          options['electricity_distribution_grid_cost_factor'])

    nodes = pop_layout.index

    cost_factor = options['electricity_distribution_grid_cost_factor']

    n.madd("Bus",
        nodes + " low voltage",
        location=nodes,
        carrier="low voltage"
    )

    n.madd("Link",
        nodes + " electricity distribution grid",
        bus0=nodes,
        bus1=nodes + " low voltage",
        p_nom_extendable=True,
        p_min_pu=-1,
        carrier="electricity distribution grid",
        efficiency=1,
        lifetime=costs.at['electricity distribution grid', 'lifetime'],
        capital_cost=costs.at['electricity distribution grid', 'fixed'] * cost_factor
    )

    # this catches regular electricity load and "industry electricity"
    loads = n.loads.index[n.loads.carrier.str.contains("electricity")]
    n.loads.loc[loads, "bus"] += " low voltage"

    bevs = n.links.index[n.links.carrier == "BEV charger"]
    n.links.loc[bevs, "bus0"] += " low voltage"

    v2gs = n.links.index[n.links.carrier == "V2G"]
    n.links.loc[v2gs, "bus1"] += " low voltage"

    hps = n.links.index[n.links.carrier.str.contains("heat pump")]
    n.links.loc[hps, "bus0"] += " low voltage"

    rh = n.links.index[n.links.carrier.str.contains("resistive heater")]
    n.links.loc[rh, "bus0"] += " low voltage"

    mchp = n.links.index[n.links.carrier.str.contains("micro gas")]
    n.links.loc[mchp, "bus1"] += " low voltage"

    # set existing solar to cost of utility cost rather the 50-50 rooftop-utility
    solar = n.generators.index[n.generators.carrier == "solar"]
    n.generators.loc[solar, "capital_cost"] = costs.at['solar-utility', 'fixed']
    if snakemake.wildcards.clusters[-1:] == "m":
        simplified_pop_layout = pd.read_csv(snakemake.input.simplified_pop_layout, index_col=0)
        pop_solar = simplified_pop_layout.total.rename(index = lambda x: x + " solar")
    else:
        pop_solar = pop_layout.total.rename(index = lambda x: x + " solar")

    # add max solar rooftop potential assuming 0.1 kW/m2 and 10 m2/person,
    # i.e. 1 kW/person (population data is in thousands of people) so we get MW
    potential = 0.1 * 10 * pop_solar

    n.madd("Generator",
        solar,
        suffix=" rooftop",
        bus=n.generators.loc[solar, "bus"] + " low voltage",
        carrier="solar rooftop",
        p_nom_extendable=True,
        p_nom_max=potential,
        marginal_cost=n.generators.loc[solar, 'marginal_cost'],
        capital_cost=costs.at['solar-rooftop', 'fixed'],
        efficiency=n.generators.loc[solar, 'efficiency'],
        p_max_pu=n.generators_t.p_max_pu[solar],
        lifetime=costs.at['solar-rooftop', 'lifetime']
    )

    n.add("Carrier", "home battery")

    n.madd("Bus",
        nodes + " home battery",
        location=nodes,
        carrier="home battery"
    )

    n.madd("Store",
        nodes + " home battery",
        bus=nodes + " home battery",
        e_cyclic=True,
        e_nom_extendable=True,
        carrier="home battery",
        capital_cost=costs.at['home battery storage', 'fixed'],
        lifetime=costs.at['battery storage', 'lifetime']
    )

    n.madd("Link",
        nodes + " home battery charger",
        bus0=nodes + " low voltage",
        bus1=nodes + " home battery",
        carrier="home battery charger",
        efficiency=costs.at['battery inverter', 'efficiency']**0.5,
        capital_cost=costs.at['home battery inverter', 'fixed'],
        p_nom_extendable=True,
        lifetime=costs.at['battery inverter', 'lifetime']
    )

    n.madd("Link",
        nodes + " home battery discharger",
        bus0=nodes + " home battery",
        bus1=nodes + " low voltage",
        carrier="home battery discharger",
        efficiency=costs.at['battery inverter', 'efficiency']**0.5,
        marginal_cost=options['marginal_cost_storage'],
        p_nom_extendable=True,
        lifetime=costs.at['battery inverter', 'lifetime']
    )


def insert_gas_distribution_costs(n, costs):
    # TODO options?

    f_costs = options['gas_distribution_grid_cost_factor']

    print("Inserting gas distribution grid with investment cost factor of", f_costs)

    capital_cost = costs.loc['electricity distribution grid']["fixed"] * f_costs

    # gas boilers
    gas_b = n.links.index[n.links.carrier.str.contains("gas boiler") &
                          (~n.links.carrier.str.contains("urban central"))]
    n.links.loc[gas_b, "capital_cost"] += capital_cost

    # micro CHPs
    mchp = n.links.index[n.links.carrier.str.contains("micro gas")]
    n.links.loc[mchp,  "capital_cost"] += capital_cost


def add_electricity_grid_connection(n, costs):

    carriers = ["onwind", "solar"]

    gens = n.generators.index[n.generators.carrier.isin(carriers)]

    n.generators.loc[gens, "capital_cost"] += costs.at['electricity grid connection', 'fixed']


def add_storage(n, costs):
    # TODO pop_layout
    # TODO options?

    print("adding electricity storage")

    nodes = pop_layout.index

    n.add("Carrier", "H2")

    n.madd("Bus",
        nodes + " H2",
        location=nodes,
        carrier="H2"
    )

    n.madd("Link",
        nodes + " H2 Electrolysis",
        bus1=nodes + " H2",
        bus0=nodes,
        p_nom_extendable=True,
        carrier="H2 Electrolysis",
        efficiency=costs.at["electrolysis", "efficiency"],
        capital_cost=costs.at["electrolysis", "fixed"],
        lifetime=costs.at['electrolysis', 'lifetime']
    )

    n.madd("Link",
        nodes + " H2 Fuel Cell",
        bus0=nodes + " H2",
        bus1=nodes,
        p_nom_extendable=True,
        carrier ="H2 Fuel Cell",
        efficiency=costs.at["fuel cell", "efficiency"],
        capital_cost=costs.at["fuel cell", "fixed"] * costs.at["fuel cell", "efficiency"], #NB: fixed cost is per MWel
        lifetime=costs.at['fuel cell', 'lifetime']
    )

    cavern_nodes = pd.DataFrame()
    if options['hydrogen_underground_storage']:
         h2_salt_cavern_potential = pd.read_csv(snakemake.input.h2_cavern, index_col=0, squeeze=True)
         h2_cavern_ct = h2_salt_cavern_potential[~h2_salt_cavern_potential.isna()]
         cavern_nodes = pop_layout[pop_layout.ct.isin(h2_cavern_ct.index)]

         h2_capital_cost = costs.at["hydrogen storage underground", "fixed"]

         # assumptions: weight storage potential in a country by population
         # TODO: fix with real geographic potentials
         # convert TWh to MWh with 1e6
         h2_pot = h2_cavern_ct.loc[cavern_nodes.ct]
         h2_pot.index = cavern_nodes.index
         h2_pot = h2_pot * cavern_nodes.fraction * 1e6

         n.madd("Store",
            cavern_nodes.index + " H2 Store",
            bus=cavern_nodes.index + " H2",
            e_nom_extendable=True,
            e_nom_max=h2_pot.values,
            e_cyclic=True,
            carrier="H2 Store",
            capital_cost=h2_capital_cost
        )

    # hydrogen stored overground (where not already underground)
    h2_capital_cost = costs.at["hydrogen storage tank incl. compressor", "fixed"]
    nodes_overground = cavern_nodes.index.symmetric_difference(nodes)

    n.madd("Store",
        nodes_overground + " H2 Store",
        bus=nodes_overground + " H2",
        e_nom_extendable=True,
        e_cyclic=True,
        carrier="H2 Store",
        capital_cost=h2_capital_cost
    )

    attrs = ["bus0", "bus1", "length"]
    h2_links = pd.DataFrame(columns=attrs)

    candidates = pd.concat({"lines": n.lines[attrs],
                            "links": n.links.loc[n.links.carrier == "DC", attrs]})

    for candidate in candidates.index:
        buses = [candidates.at[candidate, "bus0"], candidates.at[candidate, "bus1"]]
        buses.sort()
        name = f"H2 pipeline {buses[0]} -> {buses[1]}"
        if name not in h2_links.index:
            h2_links.at[name, "bus0"] = buses[0]
            h2_links.at[name, "bus1"] = buses[1]
            h2_links.at[name, "length"] = candidates.at[candidate, "length"]

    # TODO Add efficiency losses
    n.madd("Link",
        h2_links.index,
        bus0=h2_links.bus0.values + " H2",
        bus1=h2_links.bus1.values + " H2",
        p_min_pu=-1,
        p_nom_extendable=True,
        length=h2_links.length.values,
        capital_cost=costs.at['H2 (g) pipeline', 'fixed'] * h2_links.length.values,
        carrier="H2 pipeline",
        lifetime=costs.at['H2 (g) pipeline', 'lifetime']
    )

    n.add("Carrier", "battery")

    n.madd("Bus",
        nodes + " battery",
        location=nodes,
        carrier="battery"
    )

    n.madd("Store",
        nodes + " battery",
        bus=nodes + " battery",
        e_cyclic=True,
        e_nom_extendable=True,
        carrier="battery",
        capital_cost=costs.at['battery storage', 'fixed'],
        lifetime=costs.at['battery storage', 'lifetime']
    )

    n.madd("Link",
        nodes + " battery charger",
        bus0=nodes,
        bus1=nodes + " battery",
        carrier="battery charger",
        efficiency=costs.at['battery inverter', 'efficiency']**0.5,
        capital_cost=costs.at['battery inverter', 'fixed'],
        p_nom_extendable=True,
        lifetime=costs.at['battery inverter', 'lifetime']
    )

    n.madd("Link",
        nodes + " battery discharger",
        bus0=nodes + " battery",
        bus1=nodes,
        carrier="battery discharger",
        efficiency=costs.at['battery inverter', 'efficiency']**0.5,
        marginal_cost=options['marginal_cost_storage'],
        p_nom_extendable=True,
        lifetime=costs.at['battery inverter', 'lifetime']
    )

    if options['methanation']:

        n.madd("Link",
            spatial.nodes,
            suffix=" Sabatier",
            bus0=nodes + " H2",
            bus1="EU gas",
            bus2=spatial.co2.nodes,
            p_nom_extendable=True,
            carrier="Sabatier",
            efficiency=costs.at["methanation", "efficiency"],
            efficiency2=-costs.at["methanation", "efficiency"] * costs.at['gas', 'CO2 intensity'],
            capital_cost=costs.at["methanation", "fixed"] * costs.at["methanation", "efficiency"],  # costs given per kW_gas
            lifetime=costs.at['methanation', 'lifetime']
        )

    if options['helmeth']:

        n.madd("Link",
            spatial.nodes,
            suffix=" helmeth",
            bus0=nodes,
            bus1="EU gas",
            bus2=spatial.co2.nodes,
            carrier="helmeth",
            p_nom_extendable=True,
            efficiency=costs.at["helmeth", "efficiency"],
            efficiency2=-costs.at["helmeth", "efficiency"] * costs.at['gas', 'CO2 intensity'],
            capital_cost=costs.at["helmeth", "fixed"],
            lifetime=costs.at['helmeth', 'lifetime']
        )


    if options['SMR']:

        n.madd("Link",
            spatial.nodes,
            suffix=" SMR CC",
            bus0="EU gas",
            bus1=nodes + " H2",
            bus2="co2 atmosphere",
            bus3=spatial.co2.nodes,
            p_nom_extendable=True,
            carrier="SMR CC",
            efficiency=costs.at["SMR CC", "efficiency"],
            efficiency2=costs.at['gas', 'CO2 intensity'] * (1 - options["cc_fraction"]),
            efficiency3=costs.at['gas', 'CO2 intensity'] * options["cc_fraction"],
            capital_cost=costs.at["SMR CC", "fixed"],
            lifetime=costs.at['SMR CC', 'lifetime']
        )

        n.madd("Link",
            nodes + " SMR",
            bus0="EU gas",
            bus1=nodes + " H2",
            bus2="co2 atmosphere",
            p_nom_extendable=True,
            carrier="SMR",
            efficiency=costs.at["SMR", "efficiency"],
            efficiency2=costs.at['gas', 'CO2 intensity'],
            capital_cost=costs.at["SMR", "fixed"],
            lifetime=costs.at['SMR', 'lifetime']
        )


def add_land_transport(n, costs):
    # TODO options?

    print("adding land transport")

    fuel_cell_share = get(options["land_transport_fuel_cell_share"], investment_year)
    electric_share = get(options["land_transport_electric_share"], investment_year)
    ice_share = 1 - fuel_cell_share - electric_share

    print("FCEV share", fuel_cell_share)
    print("EV share", electric_share)
    print("ICEV share", ice_share)

    assert ice_share >= 0, "Error, more FCEV and EV share than 1."

    nodes = pop_layout.index

    if electric_share > 0:

        n.add("Carrier", "Li ion")

        n.madd("Bus",
            nodes,
            location=nodes,
            suffix=" EV battery",
            carrier="Li ion"
        )

        p_set = electric_share * (transport[nodes] + cycling_shift(transport[nodes], 1) + cycling_shift(transport[nodes], 2)) / 3

        n.madd("Load",
            nodes,
            suffix=" land transport EV",
            bus=nodes + " EV battery",
            carrier="land transport EV",
            p_set=p_set
        )


        p_nom = nodal_transport_data["number cars"] * options.get("bev_charge_rate", 0.011) * electric_share

        n.madd("Link",
            nodes,
            suffix= " BEV charger",
            bus0=nodes,
            bus1=nodes + " EV battery",
            p_nom=p_nom,
            carrier="BEV charger",
            p_max_pu=avail_profile[nodes],
            efficiency=options.get("bev_charge_efficiency", 0.9),
            #These were set non-zero to find LU infeasibility when availability = 0.25
            #p_nom_extendable=True,
            #p_nom_min=p_nom,
            #capital_cost=1e6,  #i.e. so high it only gets built where necessary
        )

    if electric_share > 0 and options["v2g"]:

        n.madd("Link",
            nodes,
            suffix=" V2G",
            bus1=nodes,
            bus0=nodes + " EV battery",
            p_nom=p_nom,
            carrier="V2G",
            p_max_pu=avail_profile[nodes],
            efficiency=options.get("bev_charge_efficiency", 0.9),
        )

    if electric_share > 0 and options["bev_dsm"]:

        e_nom = nodal_transport_data["number cars"] * options.get("bev_energy", 0.05) * options["bev_availability"] * electric_share

        n.madd("Store",
            nodes,
            suffix=" battery storage",
            bus=nodes + " EV battery",
            carrier="battery storage",
            e_cyclic=True,
            e_nom=e_nom,
            e_max_pu=1,
            e_min_pu=dsm_profile[nodes]
        )

    if fuel_cell_share > 0:

        n.madd("Load",
            nodes,
            suffix=" land transport fuel cell",
            bus=nodes + " H2",
            carrier="land transport fuel cell",
            p_set=fuel_cell_share / options['transport_fuel_cell_efficiency'] * transport[nodes]
        )

    if ice_share > 0:

        if "EU oil" not in n.buses.index:
            n.add("Bus",
                "EU oil",
                location="EU",
                carrier="oil"
            )

        ice_efficiency = options['transport_internal_combustion_efficiency']

        n.madd("Load",
            nodes,
            suffix=" land transport oil",
            bus="EU oil",
            carrier="land transport oil",
            p_set=ice_share / ice_efficiency * transport[nodes]
        )

        co2 = ice_share / ice_efficiency * transport[nodes].sum().sum() / 8760 * costs.at["oil", 'CO2 intensity']

        n.madd("Load",
            ["land transport oil emissions"],
            bus="co2 atmosphere",
            carrier="land transport oil emissions",
            p_set=-co2
        )


def add_heat(n, costs):
    # TODO options?
    # TODO pop_layout?

    print("adding heat")

    sectors = ["residential", "services"]

    nodes = create_nodes_for_heat_sector()

    #NB: must add costs of central heating afterwards (EUR 400 / kWpeak, 50a, 1% FOM from Fraunhofer ISE)

    urban_fraction = options['central_fraction'] * pop_layout["urban"] / pop_layout[["urban", "rural"]].sum(axis=1)

    # exogenously reduce space heat demand
    if options["reduce_space_heat_exogenously"]:
        dE = get(options["reduce_space_heat_exogenously_factor"], investment_year)
        print(f"assumed space heat reduction of {dE*100} %")
        for sector in sectors:
            heat_demand[sector + " space"] = (1 - dE) * heat_demand[sector + " space"]

    heat_systems = [
        "residential rural",
        "services rural",
        "residential urban decentral",
        "services urban decentral",
        "urban central"
    ]

    for name in heat_systems:

        name_type = "central" if name == "urban central" else "decentral"

        n.add("Carrier", name + " heat")

        n.madd("Bus",
            nodes[name] + f" {name} heat",
            location=nodes[name],
            carrier=name + " heat"
        )

        ## Add heat load

        for sector in sectors:
            if "rural" in name:
                factor = 1 - urban_fraction[nodes[name]]
            elif "urban" in name:
                factor = urban_fraction[nodes[name]]
            if sector in name:
                heat_load = heat_demand[[sector + " water",sector + " space"]].groupby(level=1,axis=1).sum()[nodes[name]].multiply(factor)

        if name == "urban central":
            heat_load = heat_demand.groupby(level=1,axis=1).sum()[nodes[name]].multiply(urban_fraction[nodes[name]] * (1 + options['district_heating_loss']))

        n.madd("Load",
            nodes[name],
            suffix=f" {name} heat",
            bus=nodes[name] + f" {name} heat",
            carrier=name + " heat",
            p_set=heat_load
        )

        ## Add heat pumps

        heat_pump_type = "air" if "urban" in name else "ground"

        costs_name = f"{name_type} {heat_pump_type}-sourced heat pump"
        cop = {"air" : ashp_cop, "ground" : gshp_cop}
        efficiency = cop[heat_pump_type][nodes[name]] if options["time_dep_hp_cop"] else costs.at[costs_name, 'efficiency']

        n.madd("Link",
            nodes[name],
            suffix=f" {name} {heat_pump_type} heat pump",
            bus0=nodes[name],
            bus1=nodes[name] + f" {name} heat",
            carrier=f"{name} {heat_pump_type} heat pump",
            efficiency=efficiency,
            capital_cost=costs.at[costs_name, 'efficiency'] * costs.at[costs_name, 'fixed'],
            p_nom_extendable=True,
            lifetime=costs.at[costs_name, 'lifetime']
        )

        if options["tes"]:

            n.add("Carrier", name + " water tanks")

            n.madd("Bus",
                nodes[name] + f" {name} water tanks",
                location=nodes[name],
                carrier=name + " water tanks"
            )

            n.madd("Link",
                nodes[name] + f" {name} water tanks charger",
                bus0=nodes[name] + f" {name} heat",
                bus1=nodes[name] + f" {name} water tanks",
                efficiency=costs.at['water tank charger', 'efficiency'],
                carrier=name + " water tanks charger",
                p_nom_extendable=True
            )

            n.madd("Link",
                nodes[name] + f" {name} water tanks discharger",
                bus0=nodes[name] + f" {name} water tanks",
                bus1=nodes[name] + f" {name} heat",
                carrier=name + " water tanks discharger",
                efficiency=costs.at['water tank discharger', 'efficiency'],
                p_nom_extendable=True
            )


            if isinstance(options["tes_tau"], dict):
                tes_time_constant_days = options["tes_tau"][name_type]
            else:
                logger.warning("Deprecated: a future version will require you to specify 'tes_tau' ",
                               "for 'decentral' and 'central' separately.")
                tes_time_constant_days = options["tes_tau"] if name_type == "decentral" else 180.

            # conversion from EUR/m^3 to EUR/MWh for 40 K diff and 1.17 kWh/m^3/K
            capital_cost = costs.at[name_type + ' water tank storage', 'fixed'] / 0.00117 / 40

            n.madd("Store",
                nodes[name] + f" {name} water tanks",
                bus=nodes[name] + f" {name} water tanks",
                e_cyclic=True,
                e_nom_extendable=True,
                carrier=name + " water tanks",
                standing_loss=1 - np.exp(- 1 / 24 / tes_time_constant_days),
                capital_cost=capital_cost,
                lifetime=costs.at[name_type + ' water tank storage', 'lifetime']
            )

        if options["boilers"]:

            key = f"{name_type} resistive heater"

            n.madd("Link",
                nodes[name] + f" {name} resistive heater",
                bus0=nodes[name],
                bus1=nodes[name] + f" {name} heat",
                carrier=name + " resistive heater",
                efficiency=costs.at[key, 'efficiency'],
                capital_cost=costs.at[key, 'efficiency'] * costs.at[key, 'fixed'],
                p_nom_extendable=True,
                lifetime=costs.at[key, 'lifetime']
            )

            key = f"{name_type} gas boiler"

            n.madd("Link",
                nodes[name] + f" {name} gas boiler",
                p_nom_extendable=True,
                bus0="EU gas",
                bus1=nodes[name] + f" {name} heat",
                bus2="co2 atmosphere",
                carrier=name + " gas boiler",
                efficiency=costs.at[key, 'efficiency'],
                efficiency2=costs.at['gas', 'CO2 intensity'],
                capital_cost=costs.at[key, 'efficiency'] * costs.at[key, 'fixed'],
                lifetime=costs.at[key, 'lifetime']
            )

        if options["solar_thermal"]:

            n.add("Carrier", name + " solar thermal")

            n.madd("Generator",
                nodes[name],
                suffix=f" {name} solar thermal collector",
                bus=nodes[name] + f" {name} heat",
                carrier=name + " solar thermal",
                p_nom_extendable=True,
                capital_cost=costs.at[name_type + ' solar thermal', 'fixed'],
                p_max_pu=solar_thermal[nodes[name]],
                lifetime=costs.at[name_type + ' solar thermal', 'lifetime']
            )

        if options["chp"] and name == "urban central":

            # add gas CHP; biomass CHP is added in biomass section
            n.madd("Link",
                nodes[name] + " urban central gas CHP",
                bus0="EU gas",
                bus1=nodes[name],
                bus2=nodes[name] + " urban central heat",
                bus3="co2 atmosphere",
                carrier="urban central gas CHP",
                p_nom_extendable=True,
                capital_cost=costs.at['central gas CHP', 'fixed'] * costs.at['central gas CHP', 'efficiency'],
                marginal_cost=costs.at['central gas CHP', 'VOM'],
                efficiency=costs.at['central gas CHP', 'efficiency'],
                efficiency2=costs.at['central gas CHP', 'efficiency'] / costs.at['central gas CHP', 'c_b'],
                efficiency3=costs.at['gas', 'CO2 intensity'],
                lifetime=costs.at['central gas CHP', 'lifetime']
            )

            n.madd("Link",
                nodes[name] + " urban central gas CHP CC",
                bus0="EU gas",
                bus1=nodes[name],
                bus2=nodes[name] + " urban central heat",
                bus3="co2 atmosphere",
                bus4=spatial.co2.df.loc[nodes[name], "nodes"].values,
                carrier="urban central gas CHP CC",
                p_nom_extendable=True,
                capital_cost=costs.at['central gas CHP', 'fixed']*costs.at['central gas CHP', 'efficiency'] + costs.at['biomass CHP capture', 'fixed']*costs.at['gas', 'CO2 intensity'],
                marginal_cost=costs.at['central gas CHP', 'VOM'],
                efficiency=costs.at['central gas CHP', 'efficiency'] - costs.at['gas', 'CO2 intensity'] * (costs.at['biomass CHP capture', 'electricity-input'] + costs.at['biomass CHP capture', 'compression-electricity-input']),
                efficiency2=costs.at['central gas CHP', 'efficiency'] / costs.at['central gas CHP', 'c_b'] + costs.at['gas', 'CO2 intensity'] * (costs.at['biomass CHP capture', 'heat-output'] + costs.at['biomass CHP capture', 'compression-heat-output'] - costs.at['biomass CHP capture', 'heat-input']),
                efficiency3=costs.at['gas', 'CO2 intensity'] * (1-costs.at['biomass CHP capture', 'capture_rate']),
                efficiency4=costs.at['gas', 'CO2 intensity'] * costs.at['biomass CHP capture', 'capture_rate'],
                lifetime=costs.at['central gas CHP', 'lifetime']
            )

        if options["chp"] and options["micro_chp"] and name != "urban central":

            n.madd("Link",
                nodes[name] + f" {name} micro gas CHP",
                p_nom_extendable=True,
                bus0="EU gas",
                bus1=nodes[name],
                bus2=nodes[name] + f" {name} heat",
                bus3="co2 atmosphere",
                carrier=name + " micro gas CHP",
                efficiency=costs.at['micro CHP', 'efficiency'],
                efficiency2=costs.at['micro CHP', 'efficiency-heat'],
                efficiency3=costs.at['gas', 'CO2 intensity'],
                capital_cost=costs.at['micro CHP', 'fixed'],
                lifetime=costs.at['micro CHP', 'lifetime']
            )


    if options['retrofitting']['retro_endogen']:

        print("adding retrofitting endogenously")

        # resample heat demand temporal 'heat_demand_r' depending on in config
        # specified temporal resolution, to not overestimate retrofitting
        hours = list(filter(re.compile(r'^\d+h$', re.IGNORECASE).search, opts))
        if len(hours)==0:
            hours = [n.snapshots[1] - n.snapshots[0]]
        heat_demand_r =  heat_demand.resample(hours[0]).mean()

        # retrofitting data 'retro_data' with 'costs' [EUR/m^2] and heat
        # demand 'dE' [per unit of original heat demand] for each country and
        # different retrofitting strengths [additional insulation thickness in m]
        retro_data = pd.read_csv(snakemake.input.retro_cost_energy,
                                 index_col=[0, 1], skipinitialspace=True,
                                 header=[0, 1])
        # heated floor area [10^6 * m^2] per country
        floor_area = pd.read_csv(snakemake.input.floor_area, index_col=[0, 1])

        n.add("Carrier", "retrofitting")

        # share of space heat demand 'w_space' of total heat demand
        w_space = {}
        for sector in sectors:
            w_space[sector] = heat_demand_r[sector + " space"] / \
                (heat_demand_r[sector + " space"] + heat_demand_r[sector + " water"])
        w_space["tot"] = ((heat_demand_r["services space"] +
                           heat_demand_r["residential space"]) /
                           heat_demand_r.groupby(level=[1], axis=1).sum())


        for name in n.loads[n.loads.carrier.isin([x + " heat" for x in heat_systems])].index:

            node = n.buses.loc[name, "location"]
            ct = pop_layout.loc[node, "ct"]

            # weighting 'f' depending on the size of the population at the node
            f = urban_fraction[node] if "urban" in name else (1-urban_fraction[node])
            if f == 0:
                continue
            # get sector name ("residential"/"services"/or both "tot" for urban central)
            sec = [x if x in name else "tot" for x in sectors][0]

            # get floor aread at node and region (urban/rural) in m^2
            floor_area_node = ((pop_layout.loc[node].fraction
                                  * floor_area.loc[ct, "value"] * 10**6).loc[sec] * f)
            # total heat demand at node [MWh]
            demand = (n.loads_t.p_set[name].resample(hours[0])
                      .mean())

            # space heat demand at node [MWh]
            space_heat_demand = demand * w_space[sec][node]
            # normed time profile of space heat demand 'space_pu' (values between 0-1),
            # p_max_pu/p_min_pu of retrofitting generators
            space_pu = (space_heat_demand / space_heat_demand.max()).to_frame(name=node)

            # minimum heat demand 'dE' after retrofitting in units of original heat demand (values between 0-1)
            dE = retro_data.loc[(ct, sec), ("dE")]
            # get addtional energy savings 'dE_diff' between the different retrofitting strengths/generators at one node
            dE_diff = abs(dE.diff()).fillna(1-dE.iloc[0])
            # convert costs Euro/m^2 -> Euro/MWh
            capital_cost =  retro_data.loc[(ct, sec), ("cost")] * floor_area_node / \
                            ((1 - dE) * space_heat_demand.max())
            # number of possible retrofitting measures 'strengths' (set in list at config.yaml 'l_strength')
            # given in additional insulation thickness [m]
            # for each measure, a retrofitting generator is added at the node
            strengths = retro_data.columns.levels[1]

            # check that ambitious retrofitting has higher costs per MWh than moderate retrofitting
            if (capital_cost.diff() < 0).sum():
                print(f"Warning: costs are not linear for {ct} {sec}")
                s = capital_cost[(capital_cost.diff() < 0)].index
                strengths = strengths.drop(s)

            # reindex normed time profile of space heat demand back to hourly resolution
            space_pu = space_pu.reindex(index=heat_demand.index).fillna(method="ffill")

            # add for each retrofitting strength a generator with heat generation profile following the profile of the heat demand
            for strength in strengths:
                n.madd('Generator',
                    [node],
                    suffix=' retrofitting ' + strength + " " + name[6::],
                    bus=name,
                    carrier="retrofitting",
                    p_nom_extendable=True,
                    p_nom_max=dE_diff[strength] * space_heat_demand.max(), # maximum energy savings for this renovation strength
                    p_max_pu=space_pu,
                    p_min_pu=space_pu,
                    country=ct,
                    capital_cost=capital_cost[strength] * options['retrofitting']['cost_factor']
                )


def create_nodes_for_heat_sector():
    # TODO pop_layout

    # rural are areas with low heating density and individual heating
    # urban are areas with high heating density
    # urban can be split into district heating (central) and individual heating (decentral)

    sectors = ["residential", "services"]

    nodes = {}
    for sector in sectors:
        nodes[sector + " rural"] = pop_layout.index

        if options["central"]:
            # TODO: this looks hardcoded, move to config
            urban_decentral_ct = pd.Index(["ES", "GR", "PT", "IT", "BG"])
            nodes[sector + " urban decentral"] = pop_layout.index[pop_layout.ct.isin(urban_decentral_ct)]
        else:
            nodes[sector + " urban decentral"] = pop_layout.index

    # for central nodes, residential and services are aggregated
    nodes["urban central"] = pop_layout.index.symmetric_difference(nodes["residential urban decentral"])

    return nodes


def add_biomass(n, costs):

    print("adding biomass")

    # biomass distributed at country level - i.e. transport within country allowed
    countries = n.buses.country.dropna().unique()

    biomass_potentials = pd.read_csv(snakemake.input.biomass_potentials, index_col=0)

    if options["biomass_transport"]:
        # potential per node distributed within country by population
        biomass_potentials_spatial = (biomass_potentials.loc[pop_layout.ct]
                            .set_index(pop_layout.index)
                            .mul(pop_layout.fraction, axis="index")
                            .rename(index=lambda x: x + " solid biomass"))
    else:
        biomass_potentials_spatial = biomass_potentials.sum()

    n.add("Carrier", "biogas")
    n.add("Carrier", "solid biomass")

    n.add("Bus",
        "EU biogas",
        location="EU",
        carrier="biogas"
    )

    n.madd("Bus",
        spatial.biomass.nodes,
        location=spatial.biomass.locations,
        carrier="solid biomass"
    )

    n.add("Store",
        "EU biogas",
        bus="EU biogas",
        carrier="biogas",
        e_nom=biomass_potentials.loc[countries, "biogas"].sum(),
        marginal_cost=costs.at['biogas', 'fuel'],
        e_initial=biomass_potentials.loc[countries, "biogas"].sum()
    )

    n.madd("Store",
        spatial.biomass.nodes,
        bus=spatial.biomass.nodes,
        carrier="solid biomass",
        e_nom=biomass_potentials_spatial["solid biomass"],
        marginal_cost=costs.at['solid biomass', 'fuel'],
        e_initial=biomass_potentials_spatial["solid biomass"]
    )

    n.add("Link",
        "biogas to gas",
        bus0="EU biogas",
        bus1="EU gas",
        bus2="co2 atmosphere",
        carrier="biogas to gas",
        capital_cost=costs.loc["biogas upgrading", "fixed"],
        marginal_cost=costs.loc["biogas upgrading", "VOM"],
        efficiency2=-costs.at['gas', 'CO2 intensity'],
        p_nom_extendable=True
    )

    if options["biomass_transport"]:

        transport_costs = pd.read_csv(
            snakemake.input.biomass_transport_costs,
            index_col=0,
            squeeze=True
        )
        
        # add biomass transport
        biomass_transport = create_network_topology(n, "biomass transport ", bidirectional=False)

        # costs
        bus0_costs = biomass_transport.bus0.apply(lambda x: transport_costs[x[:2]])
        bus1_costs = biomass_transport.bus1.apply(lambda x: transport_costs[x[:2]])
        biomass_transport["costs"] = pd.concat([bus0_costs, bus1_costs], axis=1).mean(axis=1)

        n.madd("Link",
            biomass_transport.index,
            bus0=biomass_transport.bus0 + " solid biomass",
            bus1=biomass_transport.bus1 + " solid biomass",
            p_nom_extendable=True,
            length=biomass_transport.length.values,
            marginal_cost=biomass_transport.costs * biomass_transport.length.values,
            capital_cost=1,
            carrier="solid biomass transport"
        )

    #AC buses with district heating
    urban_central = n.buses.index[n.buses.carrier == "urban central heat"]
    if not urban_central.empty and options["chp"]:
        urban_central = urban_central.str[:-len(" urban central heat")]

        key = 'central solid biomass CHP'

        n.madd("Link",
            urban_central + " urban central solid biomass CHP",
            bus0=spatial.biomass.df.loc[urban_central, "nodes"].values,
            bus1=urban_central,
            bus2=urban_central + " urban central heat",
            carrier="urban central solid biomass CHP",
            p_nom_extendable=True,
            capital_cost=costs.at[key, 'fixed'] * costs.at[key, 'efficiency'],
            marginal_cost=costs.at[key, 'VOM'],
            efficiency=costs.at[key, 'efficiency'],
            efficiency2=costs.at[key, 'efficiency-heat'],
            lifetime=costs.at[key, 'lifetime']
        )

        n.madd("Link",
            urban_central + " urban central solid biomass CHP CC",
            bus0=spatial.biomass.df.loc[urban_central, "nodes"].values,
            bus1=urban_central,
            bus2=urban_central + " urban central heat",
            bus3="co2 atmosphere",
            bus4=spatial.co2.df.loc[urban_central, "nodes"].values,
            carrier="urban central solid biomass CHP CC",
            p_nom_extendable=True,
            capital_cost=costs.at[key, 'fixed'] * costs.at[key, 'efficiency'] + costs.at['biomass CHP capture', 'fixed'] * costs.at['solid biomass', 'CO2 intensity'],
            marginal_cost=costs.at[key, 'VOM'],
            efficiency=costs.at[key, 'efficiency'] - costs.at['solid biomass', 'CO2 intensity'] * (costs.at['biomass CHP capture', 'electricity-input'] + costs.at['biomass CHP capture', 'compression-electricity-input']),
            efficiency2=costs.at[key, 'efficiency-heat'] + costs.at['solid biomass', 'CO2 intensity'] * (costs.at['biomass CHP capture', 'heat-output'] + costs.at['biomass CHP capture', 'compression-heat-output'] - costs.at['biomass CHP capture', 'heat-input']),
            efficiency3=-costs.at['solid biomass', 'CO2 intensity'] * costs.at['biomass CHP capture', 'capture_rate'],
            efficiency4=costs.at['solid biomass', 'CO2 intensity'] * costs.at['biomass CHP capture', 'capture_rate'],
            lifetime=costs.at[key, 'lifetime']
        )


def add_industry(n, costs):

    print("adding industrial demand")

    nodes = pop_layout.index

    # 1e6 to convert TWh to MWh
    industrial_demand = pd.read_csv(snakemake.input.industrial_demand, index_col=0) * 1e6

    n.madd("Bus",
        spatial.biomass.industry,
        location=spatial.biomass.locations,
        carrier="solid biomass for industry"
    )

    if options["biomass_transport"]:
        p_set = industrial_demand.loc[spatial.biomass.locations, "solid biomass"].rename(index=lambda x: x + " solid biomass for industry") / 8760
    else:
        p_set = industrial_demand["solid biomass"].sum() / 8760

    n.madd("Load",
        spatial.biomass.industry,
        bus=spatial.biomass.industry,
        carrier="solid biomass for industry",
        p_set=p_set
    )

    n.madd("Link",
        spatial.biomass.industry,
        bus0=spatial.biomass.nodes,
        bus1=spatial.biomass.industry,
        carrier="solid biomass for industry",
        p_nom_extendable=True,
        efficiency=1.
    )

    n.madd("Link",
<<<<<<< HEAD
        spatial.biomass.industry_cc,
        bus0=spatial.biomass.nodes,
        bus1=spatial.biomass.industry,
=======
        spatial.co2.locations,
        suffix=" solid biomass for industry CC",
        bus0="EU solid biomass",
        bus1="solid biomass for industry",
>>>>>>> ec04d790
        bus2="co2 atmosphere",
        bus3=spatial.co2.nodes,
        carrier="solid biomass for industry CC",
        p_nom_extendable=True,
        capital_cost=costs.at["cement capture", "fixed"] * costs.at['solid biomass', 'CO2 intensity'],
        efficiency=0.9, # TODO: make config option
        efficiency2=-costs.at['solid biomass', 'CO2 intensity'] * costs.at["cement capture", "capture_rate"],
        efficiency3=costs.at['solid biomass', 'CO2 intensity'] * costs.at["cement capture", "capture_rate"],
        lifetime=costs.at['cement capture', 'lifetime']
    )

    n.add("Bus",
        "gas for industry",
        location="EU",
        carrier="gas for industry")

    n.add("Load",
        "gas for industry",
        bus="gas for industry",
        carrier="gas for industry",
        p_set=industrial_demand.loc[nodes, "methane"].sum() / 8760
    )

    n.add("Link",
        "gas for industry",
        bus0="EU gas",
        bus1="gas for industry",
        bus2="co2 atmosphere",
        carrier="gas for industry",
        p_nom_extendable=True,
        efficiency=1.,
        efficiency2=costs.at['gas', 'CO2 intensity']
    )

    n.madd("Link",
        spatial.co2.locations,
        suffix=" gas for industry CC",
        bus0="EU gas",
        bus1="gas for industry",
        bus2="co2 atmosphere",
        bus3=spatial.co2.nodes,
        carrier="gas for industry CC",
        p_nom_extendable=True,
        capital_cost=costs.at["cement capture", "fixed"] * costs.at['gas', 'CO2 intensity'],
        efficiency=0.9,
        efficiency2=costs.at['gas', 'CO2 intensity'] * (1 - costs.at["cement capture", "capture_rate"]),
        efficiency3=costs.at['gas', 'CO2 intensity'] * costs.at["cement capture", "capture_rate"],
        lifetime=costs.at['cement capture', 'lifetime']
    )


    n.madd("Load",
        nodes,
        suffix=" H2 for industry",
        bus=nodes + " H2",
        carrier="H2 for industry",
        p_set=industrial_demand.loc[nodes, "hydrogen"] / 8760
    )

    if options["shipping_hydrogen_liquefaction"]:

        n.madd("Bus",
            nodes,
            suffix=" H2 liquid",
            carrier="H2 liquid",
            location=nodes
        )

        n.madd("Link",
            nodes + " H2 liquefaction",
            bus0=nodes + " H2",
            bus1=nodes + " H2 liquid",
            carrier="H2 liquefaction",
            efficiency=costs.at["H2 liquefaction", 'efficiency'],
            capital_cost=costs.at["H2 liquefaction", 'fixed'],
            p_nom_extendable=True,
            lifetime=costs.at['H2 liquefaction', 'lifetime']
        )

        shipping_bus = nodes + " H2 liquid"
    else:
        shipping_bus = nodes + " H2"

    all_navigation = ["total international navigation", "total domestic navigation"]
    efficiency = options['shipping_average_efficiency'] / costs.at["fuel cell", "efficiency"]
    shipping_hydrogen_share = get(options['shipping_hydrogen_share'], investment_year)
    p_set = shipping_hydrogen_share * nodal_energy_totals.loc[nodes, all_navigation].sum(axis=1) * 1e6 * efficiency / 8760

    n.madd("Load",
        nodes,
        suffix=" H2 for shipping",
        bus=shipping_bus,
        carrier="H2 for shipping",
        p_set=p_set
    )

    if shipping_hydrogen_share < 1:

        shipping_oil_share = 1 - shipping_hydrogen_share

        p_set = shipping_oil_share * nodal_energy_totals.loc[nodes, all_navigation].sum(axis=1) * 1e6 / 8760.

        n.madd("Load",
            nodes,
            suffix=" shipping oil",
            bus="EU oil",
            carrier="shipping oil",
            p_set=p_set
        )

        co2 = shipping_oil_share * nodal_energy_totals.loc[nodes, all_navigation].sum().sum() * 1e6 / 8760 * costs.at["oil", "CO2 intensity"]

        n.add("Load",
            "shipping oil emissions",
            bus="co2 atmosphere",
            carrier="shipping oil emissions",
            p_set=-co2
        )

    if "EU oil" not in n.buses.index:

        n.add("Bus",
            "EU oil",
            location="EU",
            carrier="oil"
        )

    if "EU oil Store" not in n.stores.index:

        #could correct to e.g. 0.001 EUR/kWh * annuity and O&M
        n.add("Store",
            "EU oil Store",
            bus="EU oil",
            e_nom_extendable=True,
            e_cyclic=True,
            carrier="oil",
        )

    if "EU oil" not in n.generators.index:

        n.add("Generator",
            "EU oil",
            bus="EU oil",
            p_nom_extendable=True,
            carrier="oil",
            marginal_cost=costs.at["oil", 'fuel']
        )

    if options["oil_boilers"]:

        nodes_heat = create_nodes_for_heat_sector()

        for name in ["residential rural", "services rural", "residential urban decentral", "services urban decentral"]:

            n.madd("Link",
                nodes_heat[name] + f" {name} oil boiler",
                p_nom_extendable=True,
                bus0="EU oil",
                bus1=nodes_heat[name] + f" {name}  heat",
                bus2="co2 atmosphere",
                carrier=f"{name} oil boiler",
                efficiency=costs.at['decentral oil boiler', 'efficiency'],
                efficiency2=costs.at['oil', 'CO2 intensity'],
                capital_cost=costs.at['decentral oil boiler', 'efficiency'] * costs.at['decentral oil boiler', 'fixed'],
                lifetime=costs.at['decentral oil boiler', 'lifetime']
            )

    n.madd("Link",
        nodes + " Fischer-Tropsch",
        bus0=nodes + " H2",
        bus1="EU oil",
        bus2=spatial.co2.nodes,
        carrier="Fischer-Tropsch",
        efficiency=costs.at["Fischer-Tropsch", 'efficiency'],
        capital_cost=costs.at["Fischer-Tropsch", 'fixed'],
        efficiency2=-costs.at["oil", 'CO2 intensity'] * costs.at["Fischer-Tropsch", 'efficiency'],
        p_nom_extendable=True,
        lifetime=costs.at['Fischer-Tropsch', 'lifetime']
    )

    n.add("Load",
        "naphtha for industry",
        bus="EU oil",
        carrier="naphtha for industry",
        p_set=industrial_demand.loc[nodes, "naphtha"].sum() / 8760
    )

    all_aviation = ["total international aviation", "total domestic aviation"]
    p_set = nodal_energy_totals.loc[nodes, all_aviation].sum(axis=1).sum() * 1e6 / 8760

    n.add("Load",
        "kerosene for aviation",
        bus="EU oil",
        carrier="kerosene for aviation",
        p_set=p_set
    )

    #NB: CO2 gets released again to atmosphere when plastics decay or kerosene is burned
    #except for the process emissions when naphtha is used for petrochemicals, which can be captured with other industry process emissions
    #tco2 per hour
    co2_release = ["naphtha for industry", "kerosene for aviation"]
    co2 = n.loads.loc[co2_release, "p_set"].sum() * costs.at["oil", 'CO2 intensity'] - industrial_demand.loc[nodes, "process emission from feedstock"].sum() / 8760

    n.add("Load",
        "oil emissions",
        bus="co2 atmosphere",
        carrier="oil emissions",
        p_set=-co2
    )

    # TODO simplify bus expression
    n.madd("Load",
        nodes,
        suffix=" low-temperature heat for industry",
        bus=[node + " urban central heat" if node + " urban central heat" in n.buses.index else node + " services urban decentral heat" for node in nodes],
        carrier="low-temperature heat for industry",
        p_set=industrial_demand.loc[nodes, "low-temperature heat"] / 8760
    )

    # remove today's industrial electricity demand by scaling down total electricity demand
    for ct in n.buses.country.dropna().unique():
        # TODO map onto n.bus.country
        loads_i = n.loads.index[(n.loads.index.str[:2] == ct) & (n.loads.carrier == "electricity")]
        if n.loads_t.p_set[loads_i].empty: continue
        factor = 1 - industrial_demand.loc[loads_i, "current electricity"].sum() / n.loads_t.p_set[loads_i].sum().sum()
        n.loads_t.p_set[loads_i] *= factor

    n.madd("Load",
        nodes,
        suffix=" industry electricity",
        bus=nodes,
        carrier="industry electricity",
        p_set=industrial_demand.loc[nodes, "electricity"] / 8760
    )

    n.add("Bus",
        "process emissions",
        location="EU",
        carrier="process emissions"
    )

    # this should be process emissions fossil+feedstock
    # then need load on atmosphere for feedstock emissions that are currently going to atmosphere via Link Fischer-Tropsch demand
    n.add("Load",
        "process emissions",
        bus="process emissions",
        carrier="process emissions",
        p_set=-industrial_demand.loc[nodes,["process emission", "process emission from feedstock"]].sum(axis=1).sum() / 8760
    )

    n.add("Link",
        "process emissions",
        bus0="process emissions",
        bus1="co2 atmosphere",
        carrier="process emissions",
        p_nom_extendable=True,
        efficiency=1.
    )

    #assume enough local waste heat for CC
    n.madd("Link",
        spatial.co2.locations,
        suffix=" process emissions CC",
        bus0="process emissions",
        bus1="co2 atmosphere",
        bus2=spatial.co2.nodes,
        carrier="process emissions CC",
        p_nom_extendable=True,
        capital_cost=costs.at["cement capture", "fixed"],
        efficiency=1 - costs.at["cement capture", "capture_rate"],
        efficiency2=costs.at["cement capture", "capture_rate"],
        lifetime=costs.at['cement capture', 'lifetime']
    )


def add_waste_heat(n):
    # TODO options?

    print("adding possibility to use industrial waste heat in district heating")

    #AC buses with district heating
    urban_central = n.buses.index[n.buses.carrier == "urban central heat"]
    if not urban_central.empty:
        urban_central = urban_central.str[:-len(" urban central heat")]

        # TODO what is the 0.95 and should it be a config option?
        if options['use_fischer_tropsch_waste_heat']:
            n.links.loc[urban_central + " Fischer-Tropsch", "bus3"] = urban_central + " urban central heat"
            n.links.loc[urban_central + " Fischer-Tropsch", "efficiency3"] = 0.95 - n.links.loc[urban_central + " Fischer-Tropsch", "efficiency"]

        if options['use_fuel_cell_waste_heat']:
            n.links.loc[urban_central + " H2 Fuel Cell", "bus2"] = urban_central + " urban central heat"
            n.links.loc[urban_central + " H2 Fuel Cell", "efficiency2"] = 0.95 - n.links.loc[urban_central + " H2 Fuel Cell", "efficiency"]


def decentral(n):
    """Removes the electricity transmission system."""
    n.lines.drop(n.lines.index, inplace=True)
    n.links.drop(n.links.index[n.links.carrier.isin(["DC", "B2B"])], inplace=True)


def remove_h2_network(n):

    n.links.drop(n.links.index[n.links.carrier == "H2 pipeline"], inplace=True)

    if "EU H2 Store" in n.stores.index:
        n.stores.drop("EU H2 Store", inplace=True)


def maybe_adjust_costs_and_potentials(n, opts):

    for o in opts:
        if "+" not in o: continue
        oo = o.split("+")
        carrier_list = np.hstack((n.generators.carrier.unique(), n.links.carrier.unique(),
                                n.stores.carrier.unique(), n.storage_units.carrier.unique()))
        suptechs = map(lambda c: c.split("-", 2)[0], carrier_list)
        if oo[0].startswith(tuple(suptechs)):
            carrier = oo[0]
            attr_lookup = {"p": "p_nom_max", "e": "e_nom_max", "c": "capital_cost"}
            attr = attr_lookup[oo[1][0]]
            factor = float(oo[1][1:])
            #beware if factor is 0 and p_nom_max is np.inf, 0*np.inf is nan
            if carrier == "AC":  # lines do not have carrier
                n.lines[attr] *= factor
            else:
                if attr == 'p_nom_max':
                    comps = {"Generator", "Link", "StorageUnit"}
                elif attr == 'e_nom_max':
                    comps = {"Store"}
                else:
                    comps = {"Generator", "Link", "StorageUnit", "Store"}
                for c in n.iterate_components(comps):
                    if carrier=='solar':
                        sel = c.df.carrier.str.contains(carrier) & ~c.df.carrier.str.contains("solar rooftop")
                    else:
                        sel = c.df.carrier.str.contains(carrier)
                    c.df.loc[sel,attr] *= factor
            print("changing", attr , "for", carrier, "by factor", factor)


# TODO this should rather be a config no wildcard
def limit_individual_line_extension(n, maxext):
    print(f"limiting new HVAC and HVDC extensions to {maxext} MW")
    n.lines['s_nom_max'] = n.lines['s_nom'] + maxext
    hvdc = n.links.index[n.links.carrier == 'DC']
    n.links.loc[hvdc, 'p_nom_max'] = n.links.loc[hvdc, 'p_nom'] + maxext


if __name__ == "__main__":
    if 'snakemake' not in globals():
        from helper import mock_snakemake
        snakemake = mock_snakemake(
            'prepare_sector_network',
            simpl='',
            clusters=45,
            lv=1.0,
            opts='',
            sector_opts='Co2L0-168H-T-H-B-I-solar3-dist1',
            planning_horizons=2030,
        )

    logging.basicConfig(level=snakemake.config['logging_level'])

    options = snakemake.config["sector"]

    opts = snakemake.wildcards.sector_opts.split('-')

    investment_year = int(snakemake.wildcards.planning_horizons[-4:])

    overrides = override_component_attrs(snakemake.input.overrides)
    n = pypsa.Network(snakemake.input.network, override_component_attrs=overrides)

    pop_layout = pd.read_csv(snakemake.input.clustered_pop_layout, index_col=0)
    Nyears = n.snapshot_weightings.generators.sum() / 8760

    costs = prepare_costs(snakemake.input.costs,
                          snakemake.config['costs']['USD2013_to_EUR2013'],
                          snakemake.config['costs']['discountrate'],
                          Nyears,
                          snakemake.config['costs']['lifetime'])

    patch_electricity_network(n)

    define_spatial(pop_layout.index)

    if snakemake.config["foresight"] == 'myopic':

        add_lifetime_wind_solar(n, costs)

        conventional = snakemake.config['existing_capacities']['conventional_carriers']
        add_carrier_buses(n, conventional)

    add_co2_tracking(n, options)

    add_generation(n, costs)

    add_storage(n, costs)

    # TODO merge with opts cost adjustment below
    for o in opts:
        if o[:4] == "wave":
            wave_cost_factor = float(o[4:].replace("p", ".").replace("m", "-"))
            print("Including wave generators with cost factor of", wave_cost_factor)
            add_wave(n, wave_cost_factor)
        if o[:4] == "dist":
            options['electricity_distribution_grid'] = True
            options['electricity_distribution_grid_cost_factor'] = float(o[4:].replace("p", ".").replace("m", "-"))
        if o == "biomasstransport":
            options["biomass_transport"] = True

    nodal_energy_totals, heat_demand, ashp_cop, gshp_cop, solar_thermal, transport, avail_profile, dsm_profile, nodal_transport_data = prepare_data(n)

    if "nodistrict" in opts:
        options["central"] = False

    if "T" in opts:
        add_land_transport(n, costs)

    if "H" in opts:
        add_heat(n, costs)

    if "B" in opts:
        add_biomass(n, costs)

    if "I" in opts:
        add_industry(n, costs)

    if "I" in opts and "H" in opts:
        add_waste_heat(n)

    if options['dac']:
        add_dac(n, costs)

    if "decentral" in opts:
        decentral(n)

    if "noH2network" in opts:
        remove_h2_network(n)

    if options["co2_network"]:
        add_co2_network(n, costs)

    for o in opts:
        m = re.match(r'^\d+h$', o, re.IGNORECASE)
        if m is not None:
            n = average_every_nhours(n, m.group(0))
            break

    limit_type = "config"
    limit = get(snakemake.config["co2_budget"], investment_year)
    for o in opts:
        if not "cb" in o: continue
        limit_type = "carbon budget"
        fn = snakemake.config['results_dir'] + snakemake.config['run'] + '/csvs/carbon_budget_distribution.csv'
        if not os.path.exists(fn):
            build_carbon_budget(o, fn)
        co2_cap = pd.read_csv(fn, index_col=0, squeeze=True)
        limit = co2_cap[investment_year]
        break
    for o in opts:
        if not "Co2L" in o: continue
        limit_type = "wildcard"
        limit = o[o.find("Co2L")+4:]
        limit = float(limit.replace("p", ".").replace("m", "-"))
        break
    print("add CO2 limit from", limit_type)
    add_co2limit(n, Nyears, limit)

    for o in opts:
        if not o[:10] == 'linemaxext': continue
        maxext = float(o[10:]) * 1e3
        limit_individual_line_extension(n, maxext)
        break

    if options['electricity_distribution_grid']:
        insert_electricity_distribution_grid(n, costs)

    maybe_adjust_costs_and_potentials(n, opts)

    if options['gas_distribution_grid']:
        insert_gas_distribution_costs(n, costs)

    if options['electricity_grid_connection']:
        add_electricity_grid_connection(n, costs)

    n.export_to_netcdf(snakemake.output[0])<|MERGE_RESOLUTION|>--- conflicted
+++ resolved
@@ -31,12 +31,13 @@
     ----------
     nodes : list-like
     """
-<<<<<<< HEAD
 
     global spatial
     global options
 
     spatial.nodes = nodes
+    
+    # biomass
 
     spatial.biomass = SimpleNamespace()
 
@@ -52,13 +53,9 @@
         spatial.biomass.industry_cc = ["solid biomass for industry CC"]
 
     spatial.biomass.df = pd.DataFrame(vars(spatial.biomass), index=nodes)
-=======
     
-    global spatial
-    global options
-    
-    spatial.nodes = nodes
-    
+    # co2
+
     spatial.co2 = SimpleNamespace()
     
     if options["co2_network"]:
@@ -71,7 +68,6 @@
         spatial.co2.vents = ["co2 vent"]
 
     spatial.co2.df = pd.DataFrame(vars(spatial.co2), index=nodes)
->>>>>>> ec04d790
 
 
 def emission_sectors_from_opts(opts):
@@ -1851,16 +1847,9 @@
     )
 
     n.madd("Link",
-<<<<<<< HEAD
         spatial.biomass.industry_cc,
         bus0=spatial.biomass.nodes,
         bus1=spatial.biomass.industry,
-=======
-        spatial.co2.locations,
-        suffix=" solid biomass for industry CC",
-        bus0="EU solid biomass",
-        bus1="solid biomass for industry",
->>>>>>> ec04d790
         bus2="co2 atmosphere",
         bus3=spatial.co2.nodes,
         carrier="solid biomass for industry CC",
