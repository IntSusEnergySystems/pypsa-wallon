--- conflicted
+++ resolved
@@ -3823,13 +3823,8 @@
             opts="",
             clusters="37",
             ll="v1.0",
-<<<<<<< HEAD
             sector_opts="730H-T-H-B-I-A-dist1",
             planning_horizons="2050",
-=======
-            sector_opts="CO2L0-24h-T-H-B-I-A-dist1",
-            planning_horizons="2030",
->>>>>>> c81b3f13
         )
 
     configure_logging(snakemake)
