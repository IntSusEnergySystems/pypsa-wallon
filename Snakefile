# SPDX-FileCopyrightText: : 2017-2023 The PyPSA-Eur Authors
#
# SPDX-License-Identifier: MIT

<<<<<<< HEAD
from os.path import normpath, exists
from shutil import copyfile, move, rmtree
from pathlib import Path
import yaml
=======
from os.path import normpath
from shutil import move, rmtree

>>>>>>> 44d08596
from snakemake.remote.HTTP import RemoteProvider as HTTPRemoteProvider
from snakemake.utils import min_version

# TODO: check if this works with mock_snakemake
from scripts._helpers import path_provider

min_version("7.7")
HTTP = HTTPRemoteProvider()


configfile: "config/config.default.yaml"
configfile: "config/config.yaml"


COSTS = f"resources/costs_{config['costs']['year']}.csv"
ATLITE_NPROCESSES = config["atlite"].get("nprocesses", 4)

run = config["run"]
scenarios = run.get("scenarios", {})
if run["name"]:
    if scenarios.get("enable"):
        fn = Path(scenarios["file"])
        scenarios = yaml.safe_load(fn.read_text())
    RDIR = "{run}/"
else:
    RDIR = ""

# for possibly shared resources
logs = path_provider("logs/", RDIR, run["shared_resources"])
benchmarks = path_provider("benchmarks/", RDIR, run["shared_resources"])
resources = path_provider("resources/", RDIR, run["shared_resources"])

CDIR = "" if run["shared_cutouts"] else RDIR
LOGS = "logs/" + RDIR
BENCHMARKS = "benchmarks/" + RDIR
if not (shared_resources := run.get("shared_resources")):
    RESOURCES = "resources/" + RDIR
elif isinstance(shared_resources, str):
    RESOURCES = "resources/" + shared_resources + "/"
else:
    RESOURCES = "resources/"
RESULTS = "results/" + RDIR


localrules:
    purge,


wildcard_constraints:
    simpl="[a-zA-Z0-9]*",
    clusters="[0-9]+(m|c)?|all",
    ll="(v|c)([0-9\.]+|opt)",
    opts="[-+a-zA-Z0-9\.]*",
    sector_opts="[-+a-zA-Z0-9\.\s]*",


include: "rules/common.smk"
include: "rules/collect.smk"
include: "rules/retrieve.smk"
include: "rules/build_electricity.smk"
include: "rules/build_sector.smk"
include: "rules/solve_electricity.smk"
include: "rules/postprocess.smk"
include: "rules/validate.smk"


if config["foresight"] == "overnight":

    include: "rules/solve_overnight.smk"


if config["foresight"] == "myopic":

    include: "rules/solve_myopic.smk"


if config["foresight"] == "perfect":

    include: "rules/solve_perfect.smk"


rule all:
    input:
        expand(RESULTS + "graphs/costs.pdf", run=config["run"]["name"]),
    default_target: True


rule purge:
    run:
        import builtins

        do_purge = builtins.input(
            "Do you really want to delete all generated resources, \nresults and docs (downloads are kept)? [y/N] "
        )
        if do_purge == "y":
            rmtree("resources/", ignore_errors=True)
            rmtree("results/", ignore_errors=True)
            rmtree("doc/_build", ignore_errors=True)
            print("Purging generated resources, results and docs. Downloads are kept.")
        else:
            raise Exception(f"Input {do_purge}. Aborting purge.")


rule dag:
    message:
        "Creating DAG of workflow."
    output:
        dot=resources("dag.dot"),
        pdf=resources("dag.pdf"),
        png=resources("dag.png"),
    conda:
        "envs/environment.yaml"
    shell:
        """
        snakemake --rulegraph all | sed -n "/digraph/,\$p" > {output.dot}
        dot -Tpdf -o {output.pdf} {output.dot}
        dot -Tpng -o {output.png} {output.dot}
        """


rule doc:
    message:
        "Build documentation."
    output:
        directory("doc/_build"),
    shell:
        "make -C doc html"


rule sync:
    params:
        cluster=f"{config['remote']['ssh']}:{config['remote']['path']}",
    shell:
        """
        rsync -uvarh --ignore-missing-args --files-from=.sync-send . {params.cluster}
        rsync -uvarh --no-g {params.cluster}/resources . || echo "No resources directory, skipping rsync"
        rsync -uvarh --no-g {params.cluster}/results . || echo "No results directory, skipping rsync"
        rsync -uvarh --no-g {params.cluster}/logs . || echo "No logs directory, skipping rsync"
        """<|MERGE_RESOLUTION|>--- conflicted
+++ resolved
@@ -2,16 +2,10 @@
 #
 # SPDX-License-Identifier: MIT
 
-<<<<<<< HEAD
-from os.path import normpath, exists
-from shutil import copyfile, move, rmtree
+from os.path import normpath
+from shutil import move, rmtree
 from pathlib import Path
 import yaml
-=======
-from os.path import normpath
-from shutil import move, rmtree
-
->>>>>>> 44d08596
 from snakemake.remote.HTTP import RemoteProvider as HTTPRemoteProvider
 from snakemake.utils import min_version
 
