# SPDX-FileCopyrightText: : 2023-2024 The PyPSA-Eur Authors
#
# SPDX-License-Identifier: MIT

import requests
from datetime import datetime, timedelta

if config["enable"].get("retrieve", "auto") == "auto":
    config["enable"]["retrieve"] = has_internet_access()

if config["enable"]["retrieve"] is False:
    print("Datafile downloads disabled in config[retrieve] or no internet access.")


if config["enable"]["retrieve"] and config["enable"].get("retrieve_databundle", True):
    datafiles = [
        "je-e-21.03.02.xls",
        "eez/World_EEZ_v8_2014.shp",
        "naturalearth/ne_10m_admin_0_countries.shp",
        "NUTS_2013_60M_SH/data/NUTS_RG_60M_2013.shp",
        "nama_10r_3popgdp.tsv.gz",
        "nama_10r_3gdp.tsv.gz",
        "corine/g250_clc06_V18_5.tif",
        "eea/UNFCCC_v23.csv",
        "nuts/NUTS_RG_10M_2013_4326_LEVL_2.geojson",
        "myb1-2017-nitro.xls",
        "emobility/KFZ__count",
        "emobility/Pkw__count",
        "h2_salt_caverns_GWh_per_sqkm.geojson",
        "natura/natura.tiff",
        "gebco/GEBCO_2014_2D.nc",
    ]

    rule retrieve_databundle:
        output:
            expand("data/bundle/{file}", file=datafiles),
            directory("data/bundle/jrc-idees-2015"),
        log:
            "logs/retrieve_databundle.log",
        resources:
            mem_mb=1000,
        retries: 2
        conda:
            "../envs/retrieve.yaml"
        script:
            "../scripts/retrieve_databundle.py"

    rule retrieve_eurostat_data:
        output:
            directory("data/eurostat/Balances-April2023"),
        log:
            "logs/retrieve_eurostat_data.log",
        retries: 2
        script:
            "../scripts/retrieve_eurostat_data.py"


if config["enable"]["retrieve"] and config["enable"].get("retrieve_cutout", True):

    rule retrieve_cutout:
        input:
            storage(
                "https://zenodo.org/records/6382570/files/{cutout}.nc",
            ),
        output:
            protected("cutouts/" + CDIR + "{cutout}.nc"),
        log:
            "logs/" + CDIR + "retrieve_cutout_{cutout}.log",
        resources:
            mem_mb=5000,
        retries: 2
        run:
            move(input[0], output[0])
            validate_checksum(output[0], input[0])


if config["enable"]["retrieve"] and config["enable"].get("retrieve_cost_data", True):

    rule retrieve_cost_data:
        params:
            version=config_provider("costs", "version"),
        output:
            resources("costs_{year}.csv"),
        log:
            logs("retrieve_cost_data_{year}.log"),
        resources:
            mem_mb=1000,
        retries: 2
        conda:
            "../envs/retrieve.yaml"
        script:
            "../scripts/retrieve_cost_data.py"


<<<<<<< HEAD
=======
if config["enable"]["retrieve"] and config["enable"].get(
    "retrieve_natura_raster", True
):

    rule retrieve_natura_raster:
        input:
            storage(
                "https://zenodo.org/record/4706686/files/natura.tiff",
                keep_local=True,
            ),
        output:
            resources("natura.tiff"),
        log:
            logs("retrieve_natura_raster.log"),
        resources:
            mem_mb=5000,
        retries: 2
        run:
            copyfile(input[0], output[0])
            validate_checksum(output[0], input[0])


if config["enable"]["retrieve"] and config["enable"].get(
    "retrieve_sector_databundle", True
):
    datafiles = [
        "eea/UNFCCC_v23.csv",
        "switzerland-sfoe/switzerland-new_format.csv",
        "nuts/NUTS_RG_10M_2013_4326_LEVL_2.geojson",
        "myb1-2017-nitro.xls",
        "Industrial_Database.csv",
        "emobility/KFZ__count",
        "emobility/Pkw__count",
        "h2_salt_caverns_GWh_per_sqkm.geojson",
    ]

    rule retrieve_sector_databundle:
        output:
            protected(expand("data/bundle-sector/{files}", files=datafiles)),
            protected(directory("data/bundle-sector/jrc-idees-2015")),
        log:
            "logs/retrieve_sector_databundle.log",
        retries: 2
        conda:
            "../envs/retrieve.yaml"
        script:
            "../scripts/retrieve_sector_databundle.py"

    rule retrieve_eurostat_data:
        output:
            directory("data/eurostat/eurostat-energy_balances-april_2023_edition"),
            "data/eurostat/eurostat-household_energy_balances-february_2024.csv",
        log:
            "logs/retrieve_eurostat_data.log",
        retries: 2
        script:
            "../scripts/retrieve_eurostat_data.py"


>>>>>>> bc786079
if config["enable"]["retrieve"]:
    datafiles = [
        "IGGIELGN_LNGs.geojson",
        "IGGIELGN_BorderPoints.geojson",
        "IGGIELGN_Productions.geojson",
        "IGGIELGN_Storages.geojson",
        "IGGIELGN_PipeSegments.geojson",
    ]

    rule retrieve_gas_infrastructure_data:
        output:
            expand("data/gas_network/scigrid-gas/data/{files}", files=datafiles),
        log:
            "logs/retrieve_gas_infrastructure_data.log",
        retries: 2
        conda:
            "../envs/retrieve.yaml"
        script:
            "../scripts/retrieve_gas_infrastructure_data.py"


if config["enable"]["retrieve"]:

    rule retrieve_electricity_demand:
        params:
            versions=["2019-06-05", "2020-10-06"],
        output:
            "data/electricity_demand_raw.csv",
        log:
            "logs/retrieve_electricity_demand.log",
        resources:
            mem_mb=5000,
        retries: 2
        conda:
            "../envs/retrieve.yaml"
        script:
            "../scripts/retrieve_electricity_demand.py"


if config["enable"]["retrieve"]:

    rule retrieve_synthetic_electricity_demand:
        input:
            storage(
                "https://zenodo.org/records/10820928/files/demand_hourly.csv",
            ),
        output:
            "data/load_synthetic_raw.csv",
        log:
            "logs/retrieve_synthetic_electricity_demand.log",
        resources:
            mem_mb=5000,
        retries: 2
        run:
            move(input[0], output[0])


if config["enable"]["retrieve"]:

    rule retrieve_ship_raster:
        input:
            storage(
                "https://zenodo.org/records/10973944/files/shipdensity_global.zip",
                keep_local=True,
            ),
        output:
            "data/shipdensity_global.zip",
        log:
            "logs/retrieve_ship_raster.log",
        resources:
            mem_mb=5000,
        retries: 2
        run:
            move(input[0], output[0])
            validate_checksum(output[0], input[0])


if config["enable"]["retrieve"]:

    # Downloading Copernicus Global Land Cover for land cover and land use:
    # Website: https://land.copernicus.eu/global/products/lc
    rule download_copernicus_land_cover:
        input:
            storage(
                "https://zenodo.org/records/3939050/files/PROBAV_LC100_global_v3.0.1_2019-nrt_Discrete-Classification-map_EPSG-4326.tif",
            ),
        output:
            "data/Copernicus_LC100_global_v3.0.1_2019-nrt_Discrete-Classification-map_EPSG-4326.tif",
        run:
            move(input[0], output[0])
            validate_checksum(output[0], input[0])


if config["enable"]["retrieve"]:

    # Downloading LUISA Base Map for land cover and land use:
    # Website: https://ec.europa.eu/jrc/en/luisa
    rule retrieve_luisa_land_cover:
        input:
            storage(
                "https://jeodpp.jrc.ec.europa.eu/ftp/jrc-opendata/LUISA/EUROPE/Basemaps/LandUse/2018/LATEST/LUISA_basemap_020321_50m.tif",
            ),
        output:
            "data/LUISA_basemap_020321_50m.tif",
        run:
            move(input[0], output[0])


if config["enable"]["retrieve"]:
    # Some logic to find the correct file URL
    # Sometimes files are released delayed or ahead of schedule, check which file is currently available

    def check_file_exists(url):
        response = requests.head(url)
        return response.status_code == 200

    # Basic pattern where WDPA files can be found
    url_pattern = (
        "https://d1gam3xoknrgr2.cloudfront.net/current/WDPA_{bYYYY}_Public_shp.zip"
    )

    # 3-letter month + 4 digit year for current/previous/next month to test
    current_monthyear = datetime.now().strftime("%b%Y")
    prev_monthyear = (datetime.now() - timedelta(30)).strftime("%b%Y")
    next_monthyear = (datetime.now() + timedelta(30)).strftime("%b%Y")

    # Test prioritised: current month -> previous -> next
    for bYYYY in [current_monthyear, prev_monthyear, next_monthyear]:
        if check_file_exists(url := url_pattern.format(bYYYY=bYYYY)):
            break
        else:
            # If None of the three URLs are working
            url = False

    assert (
        url
    ), f"No WDPA files found at {url_pattern} for bY='{current_monthyear}, {prev_monthyear}, or {next_monthyear}'"

    # Downloading protected area database from WDPA
    # extract the main zip and then merge the contained 3 zipped shapefiles
    # Website: https://www.protectedplanet.net/en/thematic-areas/wdpa
    rule download_wdpa:
        input:
            storage(url, keep_local=True),
        params:
            zip="data/WDPA_shp.zip",
            folder=directory("data/WDPA"),
        output:
            gpkg="data/WDPA.gpkg",
        run:
            shell("cp {input} {params.zip}")
            shell("unzip -o {params.zip} -d {params.folder}")
            for i in range(3):
                # vsizip is special driver for directly working with zipped shapefiles in ogr2ogr
                layer_path = (
                    f"/vsizip/{params.folder}/WDPA_{bYYYY}_Public_shp_{i}.zip"
                )
                print(f"Adding layer {i+1} of 3 to combined output file.")
                shell("ogr2ogr -f gpkg -update -append {output.gpkg} {layer_path}")

    rule download_wdpa_marine:
        # Downloading Marine protected area database from WDPA
        # extract the main zip and then merge the contained 3 zipped shapefiles
        # Website: https://www.protectedplanet.net/en/thematic-areas/marine-protected-areas
        input:
            storage(
                f"https://d1gam3xoknrgr2.cloudfront.net/current/WDPA_WDOECM_{bYYYY}_Public_marine_shp.zip",
                keep_local=True,
            ),
        params:
            zip="data/WDPA_WDOECM_marine.zip",
            folder=directory("data/WDPA_WDOECM_marine"),
        output:
            gpkg="data/WDPA_WDOECM_marine.gpkg",
        run:
            shell("cp {input} {params.zip}")
            shell("unzip -o {params.zip} -d {params.folder}")
            for i in range(3):
                # vsizip is special driver for directly working with zipped shapefiles in ogr2ogr
                layer_path = f"/vsizip/{params.folder}/WDPA_WDOECM_{bYYYY}_Public_marine_shp_{i}.zip"
                print(f"Adding layer {i+1} of 3 to combined output file.")
                shell("ogr2ogr -f gpkg -update -append {output.gpkg} {layer_path}")



if config["enable"]["retrieve"]:

    rule retrieve_monthly_co2_prices:
        input:
            storage(
                "https://www.eex.com/fileadmin/EEX/Downloads/EUA_Emission_Spot_Primary_Market_Auction_Report/Archive_Reports/emission-spot-primary-market-auction-report-2019-data.xls",
                keep_local=True,
            ),
        output:
            "data/validation/emission-spot-primary-market-auction-report-2019-data.xls",
        log:
            "logs/retrieve_monthly_co2_prices.log",
        resources:
            mem_mb=5000,
        retries: 2
        run:
            move(input[0], output[0])


if config["enable"]["retrieve"]:

    rule retrieve_monthly_fuel_prices:
        output:
            "data/validation/energy-price-trends-xlsx-5619002.xlsx",
        log:
            "logs/retrieve_monthly_fuel_prices.log",
        resources:
            mem_mb=5000,
        retries: 2
        conda:
            "../envs/retrieve.yaml"
        script:
            "../scripts/retrieve_monthly_fuel_prices.py"<|MERGE_RESOLUTION|>--- conflicted
+++ resolved
@@ -54,6 +54,15 @@
         script:
             "../scripts/retrieve_eurostat_data.py"
 
+    rule retrieve_eurostat_household_data:
+        output:
+            "data/eurostat/eurostat-household_energy_balances-february_2024.csv"
+        log:
+            "logs/retrieve_eurostat_household_data.log",
+        retries: 2
+        script:
+            "../scripts/retrieve_eurostat_household_data.py"
+
 
 if config["enable"]["retrieve"] and config["enable"].get("retrieve_cutout", True):
 
@@ -92,68 +101,6 @@
             "../scripts/retrieve_cost_data.py"
 
 
-<<<<<<< HEAD
-=======
-if config["enable"]["retrieve"] and config["enable"].get(
-    "retrieve_natura_raster", True
-):
-
-    rule retrieve_natura_raster:
-        input:
-            storage(
-                "https://zenodo.org/record/4706686/files/natura.tiff",
-                keep_local=True,
-            ),
-        output:
-            resources("natura.tiff"),
-        log:
-            logs("retrieve_natura_raster.log"),
-        resources:
-            mem_mb=5000,
-        retries: 2
-        run:
-            copyfile(input[0], output[0])
-            validate_checksum(output[0], input[0])
-
-
-if config["enable"]["retrieve"] and config["enable"].get(
-    "retrieve_sector_databundle", True
-):
-    datafiles = [
-        "eea/UNFCCC_v23.csv",
-        "switzerland-sfoe/switzerland-new_format.csv",
-        "nuts/NUTS_RG_10M_2013_4326_LEVL_2.geojson",
-        "myb1-2017-nitro.xls",
-        "Industrial_Database.csv",
-        "emobility/KFZ__count",
-        "emobility/Pkw__count",
-        "h2_salt_caverns_GWh_per_sqkm.geojson",
-    ]
-
-    rule retrieve_sector_databundle:
-        output:
-            protected(expand("data/bundle-sector/{files}", files=datafiles)),
-            protected(directory("data/bundle-sector/jrc-idees-2015")),
-        log:
-            "logs/retrieve_sector_databundle.log",
-        retries: 2
-        conda:
-            "../envs/retrieve.yaml"
-        script:
-            "../scripts/retrieve_sector_databundle.py"
-
-    rule retrieve_eurostat_data:
-        output:
-            directory("data/eurostat/eurostat-energy_balances-april_2023_edition"),
-            "data/eurostat/eurostat-household_energy_balances-february_2024.csv",
-        log:
-            "logs/retrieve_eurostat_data.log",
-        retries: 2
-        script:
-            "../scripts/retrieve_eurostat_data.py"
-
-
->>>>>>> bc786079
 if config["enable"]["retrieve"]:
     datafiles = [
         "IGGIELGN_LNGs.geojson",
