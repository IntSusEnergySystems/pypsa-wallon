--- conflicted
+++ resolved
@@ -24,10 +24,7 @@
   - yaml
   - pytables
   - lxml
-<<<<<<< HEAD
-=======
   - powerplantmatching>=0.5.3
->>>>>>> 3d6702a6
   - numpy
   - pandas
   - geopandas
@@ -40,12 +37,8 @@
   - pyomo
   - matplotlib
   - proj
-<<<<<<< HEAD
   - fiona <= 1.18.20  # Till issue https://github.com/Toblerity/Fiona/issues/1085 is not solved
   - country_converter
-=======
-  - fiona<=1.18.20  # Till issue https://github.com/Toblerity/Fiona/issues/1085 is not solved
->>>>>>> 3d6702a6
 
   # Keep in conda environment when calling ipython
   - ipython
